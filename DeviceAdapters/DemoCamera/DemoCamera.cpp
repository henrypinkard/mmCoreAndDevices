///////////////////////////////////////////////////////////////////////////////
// FILE:          DemoCamera.cpp
// PROJECT:       Micro-Manager
// SUBSYSTEM:     DeviceAdapters
//-----------------------------------------------------------------------------
// DESCRIPTION:   The example implementation of the demo camera.
//                Simulates generic digital camera and associated automated
//                microscope devices and enables testing of the rest of the
//                system without the need to connect to the actual hardware. 
//                
// AUTHOR:        Nenad Amodaj, nenad@amodaj.com, 06/08/2005
//
// COPYRIGHT:     University of California, San Francisco, 2006
// LICENSE:       This file is distributed under the BSD license.
//                License text is included with the source distribution.
//
//                This file is distributed in the hope that it will be useful,
//                but WITHOUT ANY WARRANTY; without even the implied warranty
//                of MERCHANTABILITY or FITNESS FOR A PARTICULAR PURPOSE.
//
//                IN NO EVENT SHALL THE COPYRIGHT OWNER OR
//                CONTRIBUTORS BE LIABLE FOR ANY DIRECT, INDIRECT,
//                INCIDENTAL, SPECIAL, EXEMPLARY, OR CONSEQUENTIAL DAMAGES.

#include "DemoCamera.h"
#include <cstdio>
#include <string>
#include <math.h>
#include "ModuleInterface.h"
#include <sstream>
#include <algorithm>
#include "WriteCompactTiffRGB.h"
#include <iostream>
#include <future>

<<<<<<< HEAD
=======
#ifdef _WIN32
#include <Windows.h>

static NTSTATUS(__stdcall* NtDelayExecution)(BOOL Alertable, PLARGE_INTEGER DelayInterval) = (NTSTATUS(__stdcall*)(BOOL, PLARGE_INTEGER)) GetProcAddress(GetModuleHandle("ntdll.dll"), "NtDelayExecution");
static NTSTATUS(__stdcall* ZwSetTimerResolution)(IN ULONG RequestedResolution, IN BOOLEAN Set, OUT PULONG ActualResolution) = (NTSTATUS(__stdcall*)(ULONG, BOOLEAN, PULONG)) GetProcAddress(GetModuleHandle("ntdll.dll"), "ZwSetTimerResolution");

#endif



using namespace std;
>>>>>>> f0853616
const double CDemoCamera::nominalPixelSizeUm_ = 1.0;
double g_IntensityFactor_ = 1.0;

// External names used used by the rest of the system
// to load particular device from the "DemoCamera.dll" library
const char* g_CameraDeviceName = "DCam";
const char* g_WheelDeviceName = "DWheel";
const char* g_StateDeviceName = "DStateDevice";
const char* g_LightPathDeviceName = "DLightPath";
const char* g_ObjectiveDeviceName = "DObjective";
const char* g_StageDeviceName = "DStage";
const char* g_XYStageDeviceName = "DXYStage";
const char* g_AutoFocusDeviceName = "DAutoFocus";
const char* g_ShutterDeviceName = "DShutter";
const char* g_DADeviceName = "D-DA";
const char* g_DA2DeviceName = "D-DA2";
const char* g_GalvoDeviceName = "DGalvo";
const char* g_MagnifierDeviceName = "DOptovar";
const char* g_HubDeviceName = "DHub";

// constants for naming pixel types (allowed values of the "PixelType" property)
const char* g_PixelType_8bit = "8bit";
const char* g_PixelType_16bit = "16bit";
const char* g_PixelType_32bitRGB = "32bitRGB";
const char* g_PixelType_64bitRGB = "64bitRGB";
const char* g_PixelType_32bit = "32bit";  // floating point greyscale

// constants for naming camera modes
const char* g_Sine_Wave = "Artificial Waves";
const char* g_Norm_Noise = "Noise";
const char* g_Color_Test = "Color Test Pattern";

enum { MODE_ARTIFICIAL_WAVES, MODE_NOISE, MODE_COLOR_TEST };

///////////////////////////////////////////////////////////////////////////////
// Exported MMDevice API
///////////////////////////////////////////////////////////////////////////////

MODULE_API void InitializeModuleData()
{
   RegisterDevice(g_CameraDeviceName, MM::CameraDevice, "Demo camera");
   RegisterDevice(g_WheelDeviceName, MM::StateDevice, "Demo filter wheel");
   RegisterDevice(g_StateDeviceName, MM::StateDevice, "Demo State Device");
   RegisterDevice(g_ObjectiveDeviceName, MM::StateDevice, "Demo objective turret");
   RegisterDevice(g_StageDeviceName, MM::StageDevice, "Demo stage");
   RegisterDevice(g_XYStageDeviceName, MM::XYStageDevice, "Demo XY stage");
   RegisterDevice(g_LightPathDeviceName, MM::StateDevice, "Demo light path");
   RegisterDevice(g_AutoFocusDeviceName, MM::AutoFocusDevice, "Demo auto focus");
   RegisterDevice(g_ShutterDeviceName, MM::ShutterDevice, "Demo shutter");
   RegisterDevice(g_DADeviceName, MM::SignalIODevice, "Demo DA");
   RegisterDevice(g_DA2DeviceName, MM::SignalIODevice, "Demo DA-2");
   RegisterDevice(g_MagnifierDeviceName, MM::MagnifierDevice, "Demo Optovar");
   RegisterDevice(g_GalvoDeviceName, MM::GalvoDevice, "Demo Galvo");
   RegisterDevice("TransposeProcessor", MM::ImageProcessorDevice, "TransposeProcessor");
   RegisterDevice("ImageFlipX", MM::ImageProcessorDevice, "ImageFlipX");
   RegisterDevice("ImageFlipY", MM::ImageProcessorDevice, "ImageFlipY");
   RegisterDevice("MedianFilter", MM::ImageProcessorDevice, "MedianFilter");
   RegisterDevice(g_HubDeviceName, MM::HubDevice, "DHub");
}

MODULE_API MM::Device* CreateDevice(const char* deviceName)
{
   if (deviceName == 0)
      return 0;

   // decide which device class to create based on the deviceName parameter
   if (strcmp(deviceName, g_CameraDeviceName) == 0)
   {
      // create camera
      return new CDemoCamera();
   }
   else if (strcmp(deviceName, g_WheelDeviceName) == 0)
   {
      // create filter wheel
      return new CDemoFilterWheel();
   }
   else if (strcmp(deviceName, g_ObjectiveDeviceName) == 0)
   {
      // create objective turret
      return new CDemoObjectiveTurret();
   }
   else if (strcmp(deviceName, g_StateDeviceName) == 0)
   {
      // create state device
      return new CDemoStateDevice();
   }
   else if (strcmp(deviceName, g_StageDeviceName) == 0)
   {
      // create stage
      return new CDemoStage();
   }
   else if (strcmp(deviceName, g_XYStageDeviceName) == 0)
   {
      // create stage
      return new CDemoXYStage();
   }
   else if (strcmp(deviceName, g_LightPathDeviceName) == 0)
   {
      // create light path
      return new CDemoLightPath();
   }
   else if (strcmp(deviceName, g_ShutterDeviceName) == 0)
   {
      // create shutter
      return new DemoShutter();
   }
   else if (strcmp(deviceName, g_DADeviceName) == 0)
   {
      // create DA
      return new DemoDA(0);
   }
   else if (strcmp(deviceName, g_DA2DeviceName) == 0)
   {
      // create DA
      return new DemoDA(1);
   }
   else if (strcmp(deviceName, g_AutoFocusDeviceName) == 0)
   {
      // create autoFocus
      return new DemoAutoFocus();
   }
   else if (strcmp(deviceName, g_MagnifierDeviceName) == 0)
   {
      // create Optovar 
      return new DemoMagnifier();
   }
   else if (strcmp(deviceName, g_GalvoDeviceName) == 0)
   {
      // create Galvo 
      return new DemoGalvo();
   }

   else if(strcmp(deviceName, "TransposeProcessor") == 0)
   {
      return new TransposeProcessor();
   }
   else if(strcmp(deviceName, "ImageFlipX") == 0)
   {
      return new ImageFlipX();
   }
   else if(strcmp(deviceName, "ImageFlipY") == 0)
   {
      return new ImageFlipY();
   }
   else if(strcmp(deviceName, "MedianFilter") == 0)
   {
      return new MedianFilter();
   }
   else if (strcmp(deviceName, g_HubDeviceName) == 0)
   {
	  return new DemoHub();
   }

   // ...supplied name not recognized
   return 0;
}

MODULE_API void DeleteDevice(MM::Device* pDevice)
{
   delete pDevice;
}

///////////////////////////////////////////////////////////////////////////////
// CDemoCamera implementation
// ~~~~~~~~~~~~~~~~~~~~~~~~~~

/**
* CDemoCamera constructor.
* Setup default all variables and create device properties required to exist
* before intialization. In this case, no such properties were required. All
* properties will be created in the Initialize() method.
*
* As a general guideline Micro-Manager devices do not access hardware in the
* the constructor. We should do as little as possible in the constructor and
* perform most of the initialization in the Initialize() method.
*/
CDemoCamera::CDemoCamera() :
   CCameraBase<CDemoCamera> (),
   exposureMaximum_(10000.0),
   dPhase_(0),
   initialized_(false),
   readoutUs_(0.0),
   scanMode_(1),
   bitDepth_(8),
   roiX_(0),
   roiY_(0),
   sequenceStartTime_(0),
   isSequenceable_(false),
   sequenceMaxLength_(100),
   sequenceRunning_(false),
   sequenceIndex_(0),
	binSize_(1),
	cameraCCDXSize_(512),
	cameraCCDYSize_(512),
   ccdT_ (0.0),
   triggerDevice_(""),
   stopOnOverflow_(false),
	dropPixels_(false),
   fastImage_(false),
   saturatePixels_(false),
	fractionOfPixelsToDropOrSaturate_(0.002),
   shouldRotateImages_(false),
   shouldDisplayImageNumber_(false),
   stripeWidth_(1.0),
   supportsMultiROI_(false),
   multiROIFillValue_(0),
   nComponents_(1),
   mode_(MODE_ARTIFICIAL_WAVES),
   imgManpl_(0),
   pcf_(1.0),
   photonFlux_(50.0),
   readNoise_(2.5)
{
   memset(testProperty_,0,sizeof(testProperty_));

   // call the base class method to set-up default error codes/messages
   InitializeDefaultErrorMessages();
   readoutStartTime_ = GetCurrentMMTime();
   thd_ = new MySequenceThread(this);

   // parent ID display
   CreateHubIDProperty();

   CreateFloatProperty("MaximumExposureMs", exposureMaximum_, false,
         new CPropertyAction(this, &CDemoCamera::OnMaxExposure),
         true);
}

/**
* CDemoCamera destructor.
* If this device used as intended within the Micro-Manager system,
* Shutdown() will be always called before the destructor. But in any case
* we need to make sure that all resources are properly released even if
* Shutdown() was not called.
*/
CDemoCamera::~CDemoCamera()
{
   StopSequenceAcquisition();
   delete thd_;
}

/**
* Obtains device name.
* Required by the MM::Device API.
*/
void CDemoCamera::GetName(char* name) const
{
   // Return the name used to referr to this device adapte
   CDeviceUtils::CopyLimitedString(name, g_CameraDeviceName);
}

/**
* Intializes the hardware.
* Required by the MM::Device API.
* Typically we access and initialize hardware at this point.
* Device properties are typically created here as well, except
* the ones we need to use for defining initialization parameters.
* Such pre-initialization properties are created in the constructor.
* (This device does not have any pre-initialization properties)
*/
int CDemoCamera::Initialize()
{
   if (initialized_)
      return DEVICE_OK;

   DemoHub* pHub = static_cast<DemoHub*>(GetParentHub());
   if (pHub)
   {
      char hubLabel[MM::MaxStrLength];
      pHub->GetLabel(hubLabel);
      SetParentID(hubLabel); // for backward comp.
   }
   else
      LogMessage(NoHubError);

   // set property list
   // -----------------

   // Name
   int nRet = CreateStringProperty(MM::g_Keyword_Name, g_CameraDeviceName, true);
   if (DEVICE_OK != nRet)
      return nRet;

   // Description
   nRet = CreateStringProperty(MM::g_Keyword_Description, "Demo Camera Device Adapter", true);
   if (DEVICE_OK != nRet)
      return nRet;

   // CameraName
   nRet = CreateStringProperty(MM::g_Keyword_CameraName, "DemoCamera-MultiMode", true);
   assert(nRet == DEVICE_OK);

   // CameraID
   nRet = CreateStringProperty(MM::g_Keyword_CameraID, "V1.0", true);
   assert(nRet == DEVICE_OK);

   // binning
   CPropertyAction *pAct = new CPropertyAction (this, &CDemoCamera::OnBinning);
   nRet = CreateIntegerProperty(MM::g_Keyword_Binning, 1, false, pAct);
   assert(nRet == DEVICE_OK);

   nRet = SetAllowedBinning();
   if (nRet != DEVICE_OK)
      return nRet;

   // pixel type
   pAct = new CPropertyAction (this, &CDemoCamera::OnPixelType);
   nRet = CreateStringProperty(MM::g_Keyword_PixelType, g_PixelType_8bit, false, pAct);
   assert(nRet == DEVICE_OK);

   std::vector<std::string> pixelTypeValues;
   pixelTypeValues.push_back(g_PixelType_8bit);
   pixelTypeValues.push_back(g_PixelType_16bit); 
	pixelTypeValues.push_back(g_PixelType_32bitRGB);
	pixelTypeValues.push_back(g_PixelType_64bitRGB);
   pixelTypeValues.push_back(::g_PixelType_32bit);

   nRet = SetAllowedValues(MM::g_Keyword_PixelType, pixelTypeValues);
   if (nRet != DEVICE_OK)
      return nRet;

   // Bit depth
   pAct = new CPropertyAction (this, &CDemoCamera::OnBitDepth);
   nRet = CreateIntegerProperty("BitDepth", 8, false, pAct);
   assert(nRet == DEVICE_OK);

   std::vector<std::string> bitDepths;
   bitDepths.push_back("8");
   bitDepths.push_back("10");
   bitDepths.push_back("11");
   bitDepths.push_back("12");
   bitDepths.push_back("14");
   bitDepths.push_back("16");
   bitDepths.push_back("32");
   nRet = SetAllowedValues("BitDepth", bitDepths);
   if (nRet != DEVICE_OK)
      return nRet;

   // exposure
   nRet = CreateFloatProperty(MM::g_Keyword_Exposure, 10.0, false);
   assert(nRet == DEVICE_OK);
   SetPropertyLimits(MM::g_Keyword_Exposure, 0.0, exposureMaximum_);

	CPropertyActionEx *pActX = 0;
	// create an extended (i.e. array) properties 1 through 4
	
	for(int ij = 1; ij < 7;++ij)
	{
      std::ostringstream os;
      os<<ij;
      std::string propName = "TestProperty" + os.str();
		pActX = new CPropertyActionEx(this, &CDemoCamera::OnTestProperty, ij);
      nRet = CreateFloatProperty(propName.c_str(), 0., false, pActX);
      if(0!=(ij%5))
      {
         // try several different limit ranges
         double upperLimit = (double)ij*pow(10.,(double)(((ij%2)?-1:1)*ij));
         double lowerLimit = (ij%3)?-upperLimit:0.;
         SetPropertyLimits(propName.c_str(), lowerLimit, upperLimit);
      }
	}

   // Test Property with an async callback
   // When the leader is set the follower will be set to the same value
   // with some delay (default 2 seconds).
   // This is to allow downstream testing of callbacks originating from
   // device threads.
   pAct = new CPropertyAction (this, &CDemoCamera::OnAsyncLeader);
   CreateStringProperty("AsyncPropertyLeader", "init", false, pAct);
   pAct = new CPropertyAction (this, &CDemoCamera::OnAsyncFollower);
   CreateStringProperty("AsyncPropertyFollower", "init", true, pAct);
   CreateIntegerProperty("AsyncPropertyDelayMS", 2000, false);

   //pAct = new CPropertyAction(this, &CDemoCamera::OnSwitch);
   //nRet = CreateIntegerProperty("Switch", 0, false, pAct);
   //SetPropertyLimits("Switch", 8, 1004);
	
	
	// scan mode
   pAct = new CPropertyAction (this, &CDemoCamera::OnScanMode);
   nRet = CreateIntegerProperty("ScanMode", 1, false, pAct);
   assert(nRet == DEVICE_OK);
   AddAllowedValue("ScanMode","1");
   AddAllowedValue("ScanMode","2");
   AddAllowedValue("ScanMode","3");

   // camera gain
   nRet = CreateIntegerProperty(MM::g_Keyword_Gain, 0, false);
   assert(nRet == DEVICE_OK);
   SetPropertyLimits(MM::g_Keyword_Gain, -5, 8);

   // camera offset
   nRet = CreateIntegerProperty(MM::g_Keyword_Offset, 0, false);
   assert(nRet == DEVICE_OK);

   // camera temperature
   pAct = new CPropertyAction (this, &CDemoCamera::OnCCDTemp);
   nRet = CreateFloatProperty(MM::g_Keyword_CCDTemperature, 0, false, pAct);
   assert(nRet == DEVICE_OK);
   SetPropertyLimits(MM::g_Keyword_CCDTemperature, -100, 10);

   // camera temperature RO
   pAct = new CPropertyAction (this, &CDemoCamera::OnCCDTemp);
   nRet = CreateFloatProperty("CCDTemperature RO", 0, true, pAct);
   assert(nRet == DEVICE_OK);

   // readout time
   pAct = new CPropertyAction (this, &CDemoCamera::OnReadoutTime);
   nRet = CreateFloatProperty(MM::g_Keyword_ReadoutTime, 0, false, pAct);
   assert(nRet == DEVICE_OK);

   // CCD size of the camera we are modeling
   pAct = new CPropertyAction (this, &CDemoCamera::OnCameraCCDXSize);
   CreateIntegerProperty("OnCameraCCDXSize", 512, false, pAct);
   pAct = new CPropertyAction (this, &CDemoCamera::OnCameraCCDYSize);
   CreateIntegerProperty("OnCameraCCDYSize", 512, false, pAct);

   // Trigger device
   pAct = new CPropertyAction (this, &CDemoCamera::OnTriggerDevice);
   CreateStringProperty("TriggerDevice", "", false, pAct);

   pAct = new CPropertyAction (this, &CDemoCamera::OnDropPixels);
   CreateIntegerProperty("DropPixels", 0, false, pAct);
   AddAllowedValue("DropPixels", "0");
   AddAllowedValue("DropPixels", "1");

	pAct = new CPropertyAction (this, &CDemoCamera::OnSaturatePixels);
   CreateIntegerProperty("SaturatePixels", 0, false, pAct);
   AddAllowedValue("SaturatePixels", "0");
   AddAllowedValue("SaturatePixels", "1");

   pAct = new CPropertyAction (this, &CDemoCamera::OnFastImage);
   CreateIntegerProperty("FastImage", 0, false, pAct);
   AddAllowedValue("FastImage", "0");
   AddAllowedValue("FastImage", "1");

   pAct = new CPropertyAction (this, &CDemoCamera::OnFractionOfPixelsToDropOrSaturate);
   CreateFloatProperty("FractionOfPixelsToDropOrSaturate", 0.002, false, pAct);
	SetPropertyLimits("FractionOfPixelsToDropOrSaturate", 0., 0.1);

   pAct = new CPropertyAction(this, &CDemoCamera::OnShouldRotateImages);
   CreateIntegerProperty("RotateImages", 0, false, pAct);
   AddAllowedValue("RotateImages", "0");
   AddAllowedValue("RotateImages", "1");

   pAct = new CPropertyAction(this, &CDemoCamera::OnShouldDisplayImageNumber);
   CreateIntegerProperty("DisplayImageNumber", 0, false, pAct);
   AddAllowedValue("DisplayImageNumber", "0");
   AddAllowedValue("DisplayImageNumber", "1");

   pAct = new CPropertyAction(this, &CDemoCamera::OnStripeWidth);
   CreateFloatProperty("StripeWidth", 0, false, pAct);
   SetPropertyLimits("StripeWidth", 0, 10);

   pAct = new CPropertyAction(this, &CDemoCamera::OnSupportsMultiROI);
   CreateIntegerProperty("AllowMultiROI", 0, false, pAct);
   AddAllowedValue("AllowMultiROI", "0");
   AddAllowedValue("AllowMultiROI", "1");

   pAct = new CPropertyAction(this, &CDemoCamera::OnMultiROIFillValue);
   CreateIntegerProperty("MultiROIFillValue", 0, false, pAct);
   SetPropertyLimits("MultiROIFillValue", 0, 65536);

   // Whether or not to use exposure time sequencing
   pAct = new CPropertyAction (this, &CDemoCamera::OnIsSequenceable);
   std::string propName = "UseExposureSequences";
   CreateStringProperty(propName.c_str(), "No", false, pAct);
   AddAllowedValue(propName.c_str(), "Yes");
   AddAllowedValue(propName.c_str(), "No");

   // Camera mode: 
   pAct = new CPropertyAction (this, &CDemoCamera::OnMode);
   propName = "Mode";
   CreateStringProperty(propName.c_str(), g_Sine_Wave, false, pAct);
   AddAllowedValue(propName.c_str(), g_Sine_Wave);
   AddAllowedValue(propName.c_str(), g_Norm_Noise);
   AddAllowedValue(propName.c_str(), g_Color_Test);

   // Photon Conversion Factor for Noise type camera
   pAct = new CPropertyAction(this, &CDemoCamera::OnPCF);
   propName = "Photon Conversion Factor";
   CreateFloatProperty(propName.c_str(), pcf_, false, pAct);
   SetPropertyLimits(propName.c_str(), 0.01, 10.0);

   // Read Noise (expressed in electrons) for the Noise type camera
   pAct = new CPropertyAction(this, &CDemoCamera::OnReadNoise);
   propName = "ReadNoise (electrons)";
   CreateFloatProperty(propName.c_str(), readNoise_, false, pAct);
   SetPropertyLimits(propName.c_str(), 0.25, 50.0);

   // Photon Flux for the Noise type camera
   pAct = new CPropertyAction(this, &CDemoCamera::OnPhotonFlux);
   propName = "Photon Flux";
   CreateFloatProperty(propName.c_str(), photonFlux_, false, pAct);
   SetPropertyLimits(propName.c_str(), 2.0, 5000.0);

   // Simulate application crash
   pAct = new CPropertyAction(this, &CDemoCamera::OnCrash);
   CreateStringProperty("SimulateCrash", "", false, pAct);
   AddAllowedValue("SimulateCrash", "");
   AddAllowedValue("SimulateCrash", "Dereference Null Pointer");
   AddAllowedValue("SimulateCrash", "Divide by Zero");

   // synchronize all properties
   // --------------------------
   nRet = UpdateStatus();
   if (nRet != DEVICE_OK)
      return nRet;


   // setup the buffer
   // ----------------
   nRet = ResizeImageBuffer();
   if (nRet != DEVICE_OK)
      return nRet;

#ifdef TESTRESOURCELOCKING
   TestResourceLocking(true);
   LogMessage("TestResourceLocking OK",true);
#endif


   initialized_ = true;




   // initialize image buffer
   GenerateEmptyImage(img_);
   return DEVICE_OK;


}

/**
* Shuts down (unloads) the device.
* Required by the MM::Device API.
* Ideally this method will completely unload the device and release all resources.
* Shutdown() may be called multiple times in a row.
* After Shutdown() we should be allowed to call Initialize() again to load the device
* without causing problems.
*/
int CDemoCamera::Shutdown()
{
   initialized_ = false;
   return DEVICE_OK;
}

/**
* Performs exposure and grabs a single image.
* This function should block during the actual exposure and return immediately afterwards 
* (i.e., before readout).  This behavior is needed for proper synchronization with the shutter.
* Required by the MM::Camera API.
*/
int CDemoCamera::SnapImage()
{
	static int callCounter = 0;
	++callCounter;

   MM::MMTime startTime = GetCurrentMMTime();
   double exp = GetExposure();
   if (sequenceRunning_ && IsCapturing()) 
   {
      exp = GetSequenceExposure();
   }

   if (!fastImage_)
   {
      GenerateSyntheticImage(img_, exp);
   }

   MM::MMTime s0(0,0);
   if( s0 < startTime )
   {
      while (exp > (GetCurrentMMTime() - startTime).getMsec())
      {
#ifdef _WIN32
         // SleepShort(1);
#elif
         CDeviceUtils::SleepMs(1);
#endif
      }		
   }
   else
   {
      std::cerr << "You are operating this device adapter without setting the core callback, timing functions aren't yet available" << std::endl;
      // called without the core callback probably in off line test program
      // need way to build the core in the test program

   }
   readoutStartTime_ = GetCurrentMMTime();

   return DEVICE_OK;
}


/**
* Returns pixel data.
* Required by the MM::Camera API.
* The calling program will assume the size of the buffer based on the values
* obtained from GetImageBufferSize(), which in turn should be consistent with
* values returned by GetImageWidth(), GetImageHight() and GetImageBytesPerPixel().
* The calling program allso assumes that camera never changes the size of
* the pixel buffer on its own. In other words, the buffer can change only if
* appropriate properties are set (such as binning, pixel type, etc.)
*/
const unsigned char* CDemoCamera::GetImageBuffer()
{
   MMThreadGuard g(imgPixelsLock_);
   MM::MMTime readoutTime(readoutUs_);
   while (readoutTime > (GetCurrentMMTime() - readoutStartTime_)) {}		
   unsigned char *pB = (unsigned char*)(img_.GetPixels());
   return pB;
}

/**
* Returns image buffer X-size in pixels.
* Required by the MM::Camera API.
*/
unsigned CDemoCamera::GetImageWidth() const
{
   return img_.Width();
}

/**
* Returns image buffer Y-size in pixels.
* Required by the MM::Camera API.
*/
unsigned CDemoCamera::GetImageHeight() const
{
   return img_.Height();
}

/**
* Returns image buffer pixel depth in bytes.
* Required by the MM::Camera API.
*/
unsigned CDemoCamera::GetImageBytesPerPixel() const
{
   return img_.Depth();
} 

/**
* Returns the bit depth (dynamic range) of the pixel.
* This does not affect the buffer size, it just gives the client application
* a guideline on how to interpret pixel values.
* Required by the MM::Camera API.
*/
unsigned CDemoCamera::GetBitDepth() const
{
   return bitDepth_;
}

/**
* Returns the size in bytes of the image buffer.
* Required by the MM::Camera API.
*/
long CDemoCamera::GetImageBufferSize() const
{
   return img_.Width() * img_.Height() * GetImageBytesPerPixel();
}

/**
* Sets the camera Region Of Interest.
* Required by the MM::Camera API.
* This command will change the dimensions of the image.
* Depending on the hardware capabilities the camera may not be able to configure the
* exact dimensions requested - but should try do as close as possible.
* If the hardware does not have this capability the software should simulate the ROI by
* appropriately cropping each frame.
* This demo implementation ignores the position coordinates and just crops the buffer.
* If multiple ROIs are currently set, then this method clears them in favor of
* the new ROI.
* @param x - top-left corner coordinate
* @param y - top-left corner coordinate
* @param xSize - width
* @param ySize - height
*/
int CDemoCamera::SetROI(unsigned x, unsigned y, unsigned xSize, unsigned ySize)
{
   multiROIXs_.clear();
   multiROIYs_.clear();
   multiROIWidths_.clear();
   multiROIHeights_.clear();
   if (xSize == 0 && ySize == 0)
   {
      // effectively clear ROI
      ResizeImageBuffer();
      roiX_ = 0;
      roiY_ = 0;
   }
   else
   {
      // apply ROI
      img_.Resize(xSize, ySize);
      roiX_ = x;
      roiY_ = y;
   }
   return DEVICE_OK;
}

/**
* Returns the actual dimensions of the current ROI.
* If multiple ROIs are set, then the returned ROI should encompass all of them.
* Required by the MM::Camera API.
*/
int CDemoCamera::GetROI(unsigned& x, unsigned& y, unsigned& xSize, unsigned& ySize)
{
   x = roiX_;
   y = roiY_;

   xSize = img_.Width();
   ySize = img_.Height();

   return DEVICE_OK;
}

/**
* Resets the Region of Interest to full frame.
* Required by the MM::Camera API.
*/
int CDemoCamera::ClearROI()
{
   ResizeImageBuffer();
   roiX_ = 0;
   roiY_ = 0;
   multiROIXs_.clear();
   multiROIYs_.clear();
   multiROIWidths_.clear();
   multiROIHeights_.clear();
   return DEVICE_OK;
}

/**
 * Queries if the camera supports multiple simultaneous ROIs.
 * Optional method in the MM::Camera API; by default cameras do not support
 * multiple ROIs.
 */
bool CDemoCamera::SupportsMultiROI()
{
   return supportsMultiROI_;
}

/**
 * Queries if multiple ROIs have been set (via the SetMultiROI method). Must
 * return true even if only one ROI was set via that method, but must return
 * false if an ROI was set via SetROI() or if ROIs have been cleared.
 * Optional method in the MM::Camera API; by default cameras do not support
 * multiple ROIs, so this method returns false.
 */
bool CDemoCamera::IsMultiROISet()
{
   return multiROIXs_.size() > 0;
}

/**
 * Queries for the current set number of ROIs. Must return zero if multiple
 * ROIs are not set (including if an ROI has been set via SetROI).
 * Optional method in the MM::Camera API; by default cameras do not support
 * multiple ROIs.
 */
int CDemoCamera::GetMultiROICount(unsigned int& count)
{
   count = (unsigned int) multiROIXs_.size();
   return DEVICE_OK;
}

/**
 * Set multiple ROIs. Replaces any existing ROI settings including ROIs set
 * via SetROI.
 * Optional method in the MM::Camera API; by default cameras do not support
 * multiple ROIs.
 * @param xs Array of X indices of upper-left corner of the ROIs.
 * @param ys Array of Y indices of upper-left corner of the ROIs.
 * @param widths Widths of the ROIs, in pixels.
 * @param heights Heights of the ROIs, in pixels.
 * @param numROIs Length of the arrays.
 */
int CDemoCamera::SetMultiROI(const unsigned int* xs, const unsigned int* ys,
      const unsigned* widths, const unsigned int* heights,
      unsigned numROIs)
{
   multiROIXs_.clear();
   multiROIYs_.clear();
   multiROIWidths_.clear();
   multiROIHeights_.clear();
   unsigned int minX = UINT_MAX;
   unsigned int minY = UINT_MAX;
   unsigned int maxX = 0;
   unsigned int maxY = 0;
   for (unsigned int i = 0; i < numROIs; ++i)
   {
      multiROIXs_.push_back(xs[i]);
      multiROIYs_.push_back(ys[i]);
      multiROIWidths_.push_back(widths[i]);
      multiROIHeights_.push_back(heights[i]);
      if (minX > xs[i])
      {
         minX = xs[i];
      }
      if (minY > ys[i])
      {
         minY = ys[i];
      }
      if (xs[i] + widths[i] > maxX)
      {
         maxX = xs[i] + widths[i];
      }
      if (ys[i] + heights[i] > maxY)
      {
         maxY = ys[i] + heights[i];
      }
   }
   img_.Resize(maxX - minX, maxY - minY);
   roiX_ = minX;
   roiY_ = minY;
   return DEVICE_OK;
}

/**
 * Queries for current multiple-ROI setting. May be called even if no ROIs of
 * any type have been set. Must return length of 0 in that case.
 * Optional method in the MM::Camera API; by default cameras do not support
 * multiple ROIs.
 * @param xs (Return value) X indices of upper-left corner of the ROIs.
 * @param ys (Return value) Y indices of upper-left corner of the ROIs.
 * @param widths (Return value) Widths of the ROIs, in pixels.
 * @param heights (Return value) Heights of the ROIs, in pixels.
 * @param numROIs Length of the input arrays. If there are fewer ROIs than
 *        this, then this value must be updated to reflect the new count.
 */
int CDemoCamera::GetMultiROI(unsigned* xs, unsigned* ys, unsigned* widths,
      unsigned* heights, unsigned* length)
{
   unsigned int roiCount = (unsigned int) multiROIXs_.size();
   if (roiCount > *length)
   {
      // This should never happen.
      return DEVICE_INTERNAL_INCONSISTENCY;
   }
   for (unsigned int i = 0; i < roiCount; ++i)
   {
      xs[i] = multiROIXs_[i];
      ys[i] = multiROIYs_[i];
      widths[i] = multiROIWidths_[i];
      heights[i] = multiROIHeights_[i];
   }
   *length = roiCount;
   return DEVICE_OK;
}

/**
* Returns the current exposure setting in milliseconds.
* Required by the MM::Camera API.
*/
double CDemoCamera::GetExposure() const
{
   char buf[MM::MaxStrLength];
   int ret = GetProperty(MM::g_Keyword_Exposure, buf);
   if (ret != DEVICE_OK)
      return 0.0;
   return atof(buf);
}

/**
 * Returns the current exposure from a sequence and increases the sequence counter
 * Used for exposure sequences
 */
double CDemoCamera::GetSequenceExposure() 
{
   if (exposureSequence_.size() == 0) 
      return this->GetExposure();

   double exposure = exposureSequence_[sequenceIndex_];

   sequenceIndex_++;
   if (sequenceIndex_ >= exposureSequence_.size())
      sequenceIndex_ = 0;

   return exposure;
}

/**
* Sets exposure in milliseconds.
* Required by the MM::Camera API.
*/
void CDemoCamera::SetExposure(double exp)
{
   SetProperty(MM::g_Keyword_Exposure, CDeviceUtils::ConvertToString(exp));
   GetCoreCallback()->OnExposureChanged(this, exp);;
}

/**
* Returns the current binning factor.
* Required by the MM::Camera API.
*/
int CDemoCamera::GetBinning() const
{
   char buf[MM::MaxStrLength];
   int ret = GetProperty(MM::g_Keyword_Binning, buf);
   if (ret != DEVICE_OK)
      return 1;
   return atoi(buf);
}

/**
* Sets binning factor.
* Required by the MM::Camera API.
*/
int CDemoCamera::SetBinning(int binF)
{
   return SetProperty(MM::g_Keyword_Binning, CDeviceUtils::ConvertToString(binF));
}

int CDemoCamera::IsExposureSequenceable(bool& isSequenceable) const
{
   isSequenceable = isSequenceable_;
   return DEVICE_OK;
}

int CDemoCamera::GetExposureSequenceMaxLength(long& nrEvents) const
{
   if (!isSequenceable_) {
      return DEVICE_UNSUPPORTED_COMMAND;
   }

   nrEvents = sequenceMaxLength_;
   return DEVICE_OK;
}

int CDemoCamera::StartExposureSequence()
{
   if (!isSequenceable_) {
      return DEVICE_UNSUPPORTED_COMMAND;
   }

   // may need thread lock
   sequenceRunning_ = true;
   return DEVICE_OK;
}

int CDemoCamera::StopExposureSequence()
{
   if (!isSequenceable_) {
      return DEVICE_UNSUPPORTED_COMMAND;
   }

   // may need thread lock
   sequenceRunning_ = false;
   sequenceIndex_ = 0;
   return DEVICE_OK;
}

/**
 * Clears the list of exposures used in sequences
 */
int CDemoCamera::ClearExposureSequence()
{
   if (!isSequenceable_) {
      return DEVICE_UNSUPPORTED_COMMAND;
   }

   exposureSequence_.clear();
   return DEVICE_OK;
}

/**
 * Adds an exposure to a list of exposures used in sequences
 */
int CDemoCamera::AddToExposureSequence(double exposureTime_ms) 
{
   if (!isSequenceable_) {
      return DEVICE_UNSUPPORTED_COMMAND;
   }

   exposureSequence_.push_back(exposureTime_ms);
   return DEVICE_OK;
}

int CDemoCamera::SendExposureSequence() const {
   if (!isSequenceable_) {
      return DEVICE_UNSUPPORTED_COMMAND;
   }

   return DEVICE_OK;
}

int CDemoCamera::SetAllowedBinning() 
{
   std::vector<std::string> binValues;
   binValues.push_back("1");
   binValues.push_back("2");
   if (scanMode_ < 3)
      binValues.push_back("4");
   if (scanMode_ < 2)
      binValues.push_back("8");
   if (binSize_ == 8 && scanMode_ == 3) {
      SetProperty(MM::g_Keyword_Binning, "2");
   } else if (binSize_ == 8 && scanMode_ == 2) {
      SetProperty(MM::g_Keyword_Binning, "4");
   } else if (binSize_ == 4 && scanMode_ == 3) {
      SetProperty(MM::g_Keyword_Binning, "2");
   }
      
   LogMessage("Setting Allowed Binning settings", true);
   return SetAllowedValues(MM::g_Keyword_Binning, binValues);
}


/**
 * Required by the MM::Camera API
 * Please implement this yourself and do not rely on the base class implementation
 * The Base class implementation is deprecated and will be removed shortly
 */
int CDemoCamera::StartSequenceAcquisition(double interval)
{
   return StartSequenceAcquisition(LONG_MAX, interval, false);            
}

/**                                                                       
* Stop and wait for the Sequence thread finished                                   
*/                                                                        
int CDemoCamera::StopSequenceAcquisition()                                     
{
   if (!thd_->IsStopped()) {
      thd_->Stop();                                                       
      thd_->wait();                                                       
   }                                                                      
                                                                          
   return DEVICE_OK;                                                      
} 

/**
* Simple implementation of Sequence Acquisition
* A sequence acquisition should run on its own thread and transport new images
* coming of the camera into the MMCore circular buffer.
*/
int CDemoCamera::StartSequenceAcquisition(long numImages, double interval_ms, bool stopOnOverflow)
{
   if (IsCapturing())
      return DEVICE_CAMERA_BUSY_ACQUIRING;

   int ret = GetCoreCallback()->PrepareForAcq(this);
   if (ret != DEVICE_OK)
      return ret;
   sequenceStartTime_ = GetCurrentMMTime();
   imageCounter_ = 0;
   thd_->Start(numImages,interval_ms);
   stopOnOverflow_ = stopOnOverflow;
   return DEVICE_OK;
}

/*
 * Inserts Image and MetaData into MMCore circular Buffer
 */
int CDemoCamera::InsertImage()
{
   MM::MMTime timeStamp = this->GetCurrentMMTime();
   char label[MM::MaxStrLength];
   this->GetLabel(label);
 
   // Important:  metadata about the image are generated here:
   Metadata md;
   md.put("Camera", label);
   md.put(MM::g_Keyword_Elapsed_Time_ms, CDeviceUtils::ConvertToString((timeStamp - sequenceStartTime_).getMsec()));
   md.put(MM::g_Keyword_Metadata_ROI_X, CDeviceUtils::ConvertToString( (long) roiX_)); 
   md.put(MM::g_Keyword_Metadata_ROI_Y, CDeviceUtils::ConvertToString( (long) roiY_)); 

   imageCounter_++;

   char buf[MM::MaxStrLength];
   GetProperty(MM::g_Keyword_Binning, buf);
   md.put(MM::g_Keyword_Binning, buf);

   MMThreadGuard g(imgPixelsLock_);

   const unsigned char* pI;
   pI = GetImageBuffer();

   unsigned int w = GetImageWidth();
   unsigned int h = GetImageHeight();
   unsigned int b = GetImageBytesPerPixel();

   int ret = GetCoreCallback()->InsertImage(this, pI, w, h, b, nComponents_, md.Serialize().c_str());
   if (!stopOnOverflow_ && ret == DEVICE_BUFFER_OVERFLOW)
   {
      // do not stop on overflow - just reset the buffer
      GetCoreCallback()->ClearImageBuffer(this);
      // don't process this same image again...
      return GetCoreCallback()->InsertImage(this, pI, w, h, b, nComponents_, md.Serialize().c_str(), false);
   }
   else
   {
      return ret;
   }
}

/*
 * Do actual capturing
 * Called from inside the thread  
 */
int CDemoCamera::RunSequenceOnThread()
{
   int ret=DEVICE_ERR;
   MM::MMTime startTime = GetCurrentMMTime();
   
   // Trigger
   if (triggerDevice_.length() > 0) {
      MM::Device* triggerDev = GetDevice(triggerDevice_.c_str());
      if (triggerDev != 0) {
      	LogMessage("trigger requested");
      	triggerDev->SetProperty("Trigger","+");
      }
   }

   double exposure = GetSequenceExposure();

   if (!fastImage_)
   {
      GenerateSyntheticImage(img_, exposure);
   }

   // Simulate exposure duration
   while ((GetCurrentMMTime() - startTime).getMsec() < exposure)
   {
      CDeviceUtils::SleepMs(1);
   }

   ret = InsertImage();

   if (ret != DEVICE_OK)
   {
      return ret;
   }
   return ret;
};

bool CDemoCamera::IsCapturing() {
   return !thd_->IsStopped();
}

/*
 * called from the thread function before exit 
 */
void CDemoCamera::OnThreadExiting() throw()
{
   try
   {
      LogMessage(g_Msg_SEQUENCE_ACQUISITION_THREAD_EXITING);
      GetCoreCallback()?GetCoreCallback()->AcqFinished(this,0):DEVICE_OK;
   }
   catch(...)
   {
      LogMessage(g_Msg_EXCEPTION_IN_ON_THREAD_EXITING, false);
   }
}


MySequenceThread::MySequenceThread(CDemoCamera* pCam)
   :intervalMs_(default_intervalMS)
   ,numImages_(default_numImages)
   ,imageCounter_(0)
   ,stop_(true)
   ,suspend_(false)
   ,camera_(pCam)
   ,startTime_(0)
   ,actualDuration_(0)
   ,lastFrameTime_(0)
{};

MySequenceThread::~MySequenceThread() {};

void MySequenceThread::Stop() {
   MMThreadGuard g(this->stopLock_);
   stop_=true;
}

void MySequenceThread::Start(long numImages, double intervalMs)
{
   MMThreadGuard g1(this->stopLock_);
   MMThreadGuard g2(this->suspendLock_);
   numImages_=numImages;
   intervalMs_=intervalMs;
   imageCounter_=0;
   stop_ = false;
   suspend_=false;
   activate();
   actualDuration_ = MM::MMTime{};
   startTime_= camera_->GetCurrentMMTime();
   lastFrameTime_ = MM::MMTime{};
}

bool MySequenceThread::IsStopped(){
   MMThreadGuard g(this->stopLock_);
   return stop_;
}

void MySequenceThread::Suspend() {
   MMThreadGuard g(this->suspendLock_);
   suspend_ = true;
}

bool MySequenceThread::IsSuspended() {
   MMThreadGuard g(this->suspendLock_);
   return suspend_;
}

void MySequenceThread::Resume() {
   MMThreadGuard g(this->suspendLock_);
   suspend_ = false;
}

int MySequenceThread::svc(void) throw()
{
   int ret=DEVICE_ERR;
   try 
   {
      do
      {  
         ret = camera_->RunSequenceOnThread();
      } while (DEVICE_OK == ret && !IsStopped() && imageCounter_++ < numImages_-1);
      if (IsStopped())
         camera_->LogMessage("SeqAcquisition interrupted by the user\n");
   }catch(...){
      camera_->LogMessage(g_Msg_EXCEPTION_IN_THREAD, false);
   }
   stop_=true;
   actualDuration_ = camera_->GetCurrentMMTime() - startTime_;
   camera_->OnThreadExiting();
   return ret;
}


///////////////////////////////////////////////////////////////////////////////
// CDemoCamera Action handlers
///////////////////////////////////////////////////////////////////////////////

int CDemoCamera::OnMaxExposure(MM::PropertyBase* pProp, MM::ActionType eAct)
{
   if (eAct == MM::BeforeGet)
   {
      pProp->Set(exposureMaximum_);
   }
   else if (eAct == MM::AfterSet)
   {
      pProp->Get(exposureMaximum_);
   }
   return DEVICE_OK;
}


/*
* this Read Only property will update whenever any property is modified
*/

int CDemoCamera::OnTestProperty(MM::PropertyBase* pProp, MM::ActionType eAct, long indexx)
{
   if (eAct == MM::BeforeGet)
   {
      pProp->Set(testProperty_[indexx]);
   }
   else if (eAct == MM::AfterSet)
   {
      pProp->Get(testProperty_[indexx]);
   }
	return DEVICE_OK;

}

void CDemoCamera::SlowPropUpdate(std::string leaderValue)
{
      // wait in order to simulate a device doing something slowly
      // in a thread
      long delay; GetProperty("AsyncPropertyDelayMS", delay);
      CDeviceUtils::SleepMs(delay);
      {
         MMThreadGuard g(asyncFollowerLock_);
         asyncFollower_ = leaderValue;
      }
      OnPropertyChanged("AsyncPropertyFollower", leaderValue.c_str());
   }

int CDemoCamera::OnAsyncFollower(MM::PropertyBase* pProp, MM::ActionType eAct)
{
   if (eAct == MM::BeforeGet){
      MMThreadGuard g(asyncFollowerLock_);
      pProp->Set(asyncFollower_.c_str());
   }
   // no AfterSet as this is a readonly property
   return DEVICE_OK;
}

int CDemoCamera::OnAsyncLeader(MM::PropertyBase* pProp, MM::ActionType eAct)
{
   if (eAct == MM::BeforeGet){
      pProp->Set(asyncLeader_.c_str());
   }
   if (eAct == MM::AfterSet)
   {
      pProp->Get(asyncLeader_);
      fut_ = std::async(std::launch::async, &CDemoCamera::SlowPropUpdate, this, asyncLeader_);
   }
	return DEVICE_OK;
}

/**
* Handles "Binning" property.
*/
int CDemoCamera::OnBinning(MM::PropertyBase* pProp, MM::ActionType eAct)
{
   int ret = DEVICE_ERR;
   switch(eAct)
   {
   case MM::AfterSet:
      {
         if(IsCapturing())
            return DEVICE_CAMERA_BUSY_ACQUIRING;

         // the user just set the new value for the property, so we have to
         // apply this value to the 'hardware'.
         long binFactor;
         pProp->Get(binFactor);
         if(binFactor > 0 && binFactor < 10)
         {
            // calculate ROI using the previous bin settings
            double factor = (double) binFactor / (double) binSize_;
            roiX_ = (unsigned int) (roiX_ / factor);
            roiY_ = (unsigned int) (roiY_ / factor);
            for (unsigned int i = 0; i < multiROIXs_.size(); ++i)
            {
               multiROIXs_[i]  = (unsigned int) (multiROIXs_[i] / factor);
               multiROIYs_[i] = (unsigned int) (multiROIYs_[i] / factor);
               multiROIWidths_[i] = (unsigned int) (multiROIWidths_[i] / factor);
               multiROIHeights_[i] = (unsigned int) (multiROIHeights_[i] / factor);
            }
            img_.Resize( (unsigned int) (img_.Width()/factor), 
                           (unsigned int) (img_.Height()/factor) );
            binSize_ = binFactor;
            std::ostringstream os;
            os << binSize_;
            OnPropertyChanged("Binning", os.str().c_str());
            ret=DEVICE_OK;
         }
      }break;
   case MM::BeforeGet:
      {
         ret=DEVICE_OK;
			pProp->Set(binSize_);
      }break;
   default:
      break;
   }
   return ret; 
}

/**
* Handles "PixelType" property.
*/
int CDemoCamera::OnPixelType(MM::PropertyBase* pProp, MM::ActionType eAct)
{
   int ret = DEVICE_ERR;
   switch(eAct)
   {
   case MM::AfterSet:
      {
         if(IsCapturing())
            return DEVICE_CAMERA_BUSY_ACQUIRING;

         std::string pixelType;
         pProp->Get(pixelType);

         if (pixelType.compare(g_PixelType_8bit) == 0)
         {
            nComponents_ = 1;
            img_.Resize(img_.Width(), img_.Height(), 1);
            bitDepth_ = 8;
            ret=DEVICE_OK;
         }
         else if (pixelType.compare(g_PixelType_16bit) == 0)
         {
            nComponents_ = 1;
            img_.Resize(img_.Width(), img_.Height(), 2);
            bitDepth_ = 16;
            ret=DEVICE_OK;
         }
         else if ( pixelType.compare(g_PixelType_32bitRGB) == 0)
         {
            nComponents_ = 4;
            img_.Resize(img_.Width(), img_.Height(), 4);
            bitDepth_ = 8;
            ret=DEVICE_OK;
         }
         else if ( pixelType.compare(g_PixelType_64bitRGB) == 0)
         {
            nComponents_ = 4;
            img_.Resize(img_.Width(), img_.Height(), 8);
            bitDepth_ = 16;
            ret=DEVICE_OK;
         }
         else if ( pixelType.compare(g_PixelType_32bit) == 0)
         {
            nComponents_ = 1;
            img_.Resize(img_.Width(), img_.Height(), 4);
            bitDepth_ = 32;
            ret=DEVICE_OK;
         }
         else
         {
            // on error switch to default pixel type
            nComponents_ = 1;
            img_.Resize(img_.Width(), img_.Height(), 1);
            pProp->Set(g_PixelType_8bit);
            bitDepth_ = 8;
            ret = ERR_UNKNOWN_MODE;
         }
      }
      break;
   case MM::BeforeGet:
      {
         long bytesPerPixel = GetImageBytesPerPixel();
         if (bytesPerPixel == 1)
         {
         	pProp->Set(g_PixelType_8bit);
         }
         else if (bytesPerPixel == 2)
         {
         	pProp->Set(g_PixelType_16bit);
         }
         else if (bytesPerPixel == 4)
         {
            if (nComponents_ == 4)
            {
			   pProp->Set(g_PixelType_32bitRGB);
            }
            else if (nComponents_ == 1)
            {
               pProp->Set(::g_PixelType_32bit);
            }
         }
         else if (bytesPerPixel == 8)
         {
            pProp->Set(g_PixelType_64bitRGB);
         }
		 else
         {
            pProp->Set(g_PixelType_8bit);
         }
         ret = DEVICE_OK;
      } break;
   default:
      break;
   }
   return ret; 
}

/**
* Handles "BitDepth" property.
*/
int CDemoCamera::OnBitDepth(MM::PropertyBase* pProp, MM::ActionType eAct)
{
   int ret = DEVICE_ERR;
   switch(eAct)
   {
   case MM::AfterSet:
      {
         if(IsCapturing())
            return DEVICE_CAMERA_BUSY_ACQUIRING;

         long bitDepth;
         pProp->Get(bitDepth);

			unsigned int bytesPerComponent;

         switch (bitDepth) {
            case 8:
					bytesPerComponent = 1;
               bitDepth_ = 8;
               ret=DEVICE_OK;
            break;
            case 10:
					bytesPerComponent = 2;
               bitDepth_ = 10;
               ret=DEVICE_OK;
            break;
            case 11:
                    bytesPerComponent = 2;
                bitDepth_ = 11;
                ret = DEVICE_OK;
            break;
            case 12:
					bytesPerComponent = 2;
               bitDepth_ = 12;
               ret=DEVICE_OK;
            break;
            case 14:
					bytesPerComponent = 2;
               bitDepth_ = 14;
               ret=DEVICE_OK;
            break;
            case 16:
					bytesPerComponent = 2;
               bitDepth_ = 16;
               ret=DEVICE_OK;
            break;
            case 32:
               bytesPerComponent = 4;
               bitDepth_ = 32; 
               ret=DEVICE_OK;
            break;
            default: 
               // on error switch to default pixel type
					bytesPerComponent = 1;

               pProp->Set((long)8);
               bitDepth_ = 8;
               ret = ERR_UNKNOWN_MODE;
            break;
         }
			char buf[MM::MaxStrLength];
			GetProperty(MM::g_Keyword_PixelType, buf);
			std::string pixelType(buf);
			unsigned int bytesPerPixel = 1;
			

         // automagickally change pixel type when bit depth exceeds possible value
         if (pixelType.compare(g_PixelType_8bit) == 0)
         {
				if( 2 == bytesPerComponent)
				{
					SetProperty(MM::g_Keyword_PixelType, g_PixelType_16bit);
					bytesPerPixel = 2;
				}
				else if ( 4 == bytesPerComponent)
            {
					SetProperty(MM::g_Keyword_PixelType, g_PixelType_32bit);
					bytesPerPixel = 4;

            }else
				{
				   bytesPerPixel = 1;
				}
         }
         else if (pixelType.compare(g_PixelType_16bit) == 0)
         {
				bytesPerPixel = 2;
         }
			else if ( pixelType.compare(g_PixelType_32bitRGB) == 0)
			{
				bytesPerPixel = 4;
			}
			else if ( pixelType.compare(g_PixelType_32bit) == 0)
			{
				bytesPerPixel = 4;
			}
			else if ( pixelType.compare(g_PixelType_64bitRGB) == 0)
			{
				bytesPerPixel = 8;
			}
			img_.Resize(img_.Width(), img_.Height(), bytesPerPixel);

      } break;
   case MM::BeforeGet:
      {
         pProp->Set((long)bitDepth_);
         ret=DEVICE_OK;
      } break;
   default:
      break;
   }
   return ret; 
}
/**
* Handles "ReadoutTime" property.
*/
int CDemoCamera::OnReadoutTime(MM::PropertyBase* pProp, MM::ActionType eAct)
{
   if (eAct == MM::AfterSet)
   {
      double readoutMs;
      pProp->Get(readoutMs);

      readoutUs_ = readoutMs * 1000.0;
   }
   else if (eAct == MM::BeforeGet)
   {
      pProp->Set(readoutUs_ / 1000.0);
   }

   return DEVICE_OK;
}

int CDemoCamera::OnDropPixels(MM::PropertyBase* pProp, MM::ActionType eAct)
{
   if (eAct == MM::AfterSet)
   {
      long tvalue = 0;
      pProp->Get(tvalue);
		dropPixels_ = (0==tvalue)?false:true;
   }
   else if (eAct == MM::BeforeGet)
   {
      pProp->Set(dropPixels_?1L:0L);
   }

   return DEVICE_OK;
}

int CDemoCamera::OnFastImage(MM::PropertyBase* pProp, MM::ActionType eAct)
{
   if (eAct == MM::AfterSet)
   {
      long tvalue = 0;
      pProp->Get(tvalue);
		fastImage_ = (0==tvalue)?false:true;
   }
   else if (eAct == MM::BeforeGet)
   {
      pProp->Set(fastImage_?1L:0L);
   }

   return DEVICE_OK;
}

int CDemoCamera::OnSaturatePixels(MM::PropertyBase* pProp, MM::ActionType eAct)
{
   if (eAct == MM::AfterSet)
   {
      long tvalue = 0;
      pProp->Get(tvalue);
		saturatePixels_ = (0==tvalue)?false:true;
   }
   else if (eAct == MM::BeforeGet)
   {
      pProp->Set(saturatePixels_?1L:0L);
   }

   return DEVICE_OK;
}

int CDemoCamera::OnFractionOfPixelsToDropOrSaturate(MM::PropertyBase* pProp, MM::ActionType eAct)
{
   if (eAct == MM::AfterSet)
   {
      double tvalue = 0;
      pProp->Get(tvalue);
		fractionOfPixelsToDropOrSaturate_ = tvalue;
   }
   else if (eAct == MM::BeforeGet)
   {
      pProp->Set(fractionOfPixelsToDropOrSaturate_);
   }

   return DEVICE_OK;
}

int CDemoCamera::OnShouldRotateImages(MM::PropertyBase* pProp, MM::ActionType eAct)
{
   if (eAct == MM::AfterSet)
   {
      long tvalue = 0;
      pProp->Get(tvalue);
      shouldRotateImages_ = (tvalue != 0);
   }
   else if (eAct == MM::BeforeGet)
   {
      pProp->Set((long) shouldRotateImages_);
   }

   return DEVICE_OK;
}

int CDemoCamera::OnShouldDisplayImageNumber(MM::PropertyBase* pProp, MM::ActionType eAct)
{
   if (eAct == MM::AfterSet)
   {
      long tvalue = 0;
      pProp->Get(tvalue);
      shouldDisplayImageNumber_ = (tvalue != 0);
   }
   else if (eAct == MM::BeforeGet)
   {
      pProp->Set((long) shouldDisplayImageNumber_);
   }

   return DEVICE_OK;
}

int CDemoCamera::OnStripeWidth(MM::PropertyBase* pProp, MM::ActionType eAct)
{
   if (eAct == MM::AfterSet)
   {
      pProp->Get(stripeWidth_);
   }
   else if (eAct == MM::BeforeGet)
   {
      pProp->Set(stripeWidth_);
   }

   return DEVICE_OK;
}

int CDemoCamera::OnSupportsMultiROI(MM::PropertyBase* pProp, MM::ActionType eAct)
{
   if (eAct == MM::AfterSet)
   {
      long tvalue = 0;
      pProp->Get(tvalue);
      supportsMultiROI_ = (tvalue != 0);
   }
   else if (eAct == MM::BeforeGet)
   {
      pProp->Set((long) supportsMultiROI_);
   }

   return DEVICE_OK;
}

int CDemoCamera::OnMultiROIFillValue(MM::PropertyBase* pProp, MM::ActionType eAct)
{
   if (eAct == MM::AfterSet)
   {
      long tvalue = 0;
      pProp->Get(tvalue);
      multiROIFillValue_ = (int) tvalue;
   }
   else if (eAct == MM::BeforeGet)
   {
      pProp->Set((long) multiROIFillValue_);
   }

   return DEVICE_OK;
}

/*
* Handles "ScanMode" property.
* Changes allowed Binning values to test whether the UI updates properly
*/
int CDemoCamera::OnScanMode(MM::PropertyBase* pProp, MM::ActionType eAct)
{ 
   if (eAct == MM::AfterSet) {
      pProp->Get(scanMode_);
      SetAllowedBinning();
      if (initialized_) {
         int ret = OnPropertiesChanged();
         if (ret != DEVICE_OK)
            return ret;
      }
   } else if (eAct == MM::BeforeGet) {
      LogMessage("Reading property ScanMode", true);
      pProp->Set(scanMode_);
   }
   return DEVICE_OK;
}




int CDemoCamera::OnCameraCCDXSize(MM::PropertyBase* pProp , MM::ActionType eAct)
{
   if (eAct == MM::BeforeGet)
   {
		pProp->Set(cameraCCDXSize_);
   }
   else if (eAct == MM::AfterSet)
   {
      long value;
      pProp->Get(value);
		if ( (value < 16) || (33000 < value))
			return DEVICE_ERR;  // invalid image size
		if( value != cameraCCDXSize_)
		{
			cameraCCDXSize_ = value;
			img_.Resize(cameraCCDXSize_/binSize_, cameraCCDYSize_/binSize_);
		}
   }
	return DEVICE_OK;

}

int CDemoCamera::OnCameraCCDYSize(MM::PropertyBase* pProp, MM::ActionType eAct)
{
   if (eAct == MM::BeforeGet)
   {
		pProp->Set(cameraCCDYSize_);
   }
   else if (eAct == MM::AfterSet)
   {
      long value;
      pProp->Get(value);
		if ( (value < 16) || (33000 < value))
			return DEVICE_ERR;  // invalid image size
		if( value != cameraCCDYSize_)
		{
			cameraCCDYSize_ = value;
			img_.Resize(cameraCCDXSize_/binSize_, cameraCCDYSize_/binSize_);
		}
   }
	return DEVICE_OK;

}

int CDemoCamera::OnTriggerDevice(MM::PropertyBase* pProp, MM::ActionType eAct)
{
   if (eAct == MM::BeforeGet)
   {
      pProp->Set(triggerDevice_.c_str());
   }
   else if (eAct == MM::AfterSet)
   {
      pProp->Get(triggerDevice_);
   }
   return DEVICE_OK;
}


int CDemoCamera::OnCCDTemp(MM::PropertyBase* pProp, MM::ActionType eAct)
{
   if (eAct == MM::BeforeGet)
   {
      pProp->Set(ccdT_);
   }
   else if (eAct == MM::AfterSet)
   {
      pProp->Get(ccdT_);
   }
   return DEVICE_OK;
}

int CDemoCamera::OnIsSequenceable(MM::PropertyBase* pProp, MM::ActionType eAct)
{
   std::string val = "Yes";
   if (eAct == MM::BeforeGet)
   {
      if (!isSequenceable_) 
      {
         val = "No";
      }
      pProp->Set(val.c_str());
   }
   else if (eAct == MM::AfterSet)
   {
      isSequenceable_ = false;
      pProp->Get(val);
      if (val == "Yes") 
      {
         isSequenceable_ = true;
      }
   }

   return DEVICE_OK;
}


int CDemoCamera::OnMode(MM::PropertyBase* pProp, MM::ActionType eAct)
{
   std::string val;
   if (eAct == MM::BeforeGet)
   {
      switch (mode_)
      {
         case MODE_ARTIFICIAL_WAVES:
            val = g_Sine_Wave;
            break;
         case MODE_NOISE:
            val = g_Norm_Noise;
            break;
         case MODE_COLOR_TEST:
            val = g_Color_Test;
            break;
         default:
            val = g_Sine_Wave;
            break;
      }
      pProp->Set(val.c_str());
   }
   else if (eAct == MM::AfterSet)
   {
      pProp->Get(val);
      if (val == g_Norm_Noise)
      {
         mode_ = MODE_NOISE;
      }
      else if (val == g_Color_Test)
      {
         mode_ = MODE_COLOR_TEST;
      }
      else
      {
         mode_ = MODE_ARTIFICIAL_WAVES;
      }
   }
   return DEVICE_OK;
}

int CDemoCamera::OnPCF(MM::PropertyBase* pProp, MM::ActionType eAct)
{
   if (eAct == MM::BeforeGet)
   {
      pProp->Set(pcf_);
   }
   else if (eAct == MM::AfterSet)
   {
      pProp->Get(pcf_);
   }
   return DEVICE_OK;
}

int CDemoCamera::OnPhotonFlux(MM::PropertyBase* pProp, MM::ActionType eAct)
{
   if (eAct == MM::BeforeGet)
   {
      pProp->Set(photonFlux_);
   }
   else if (eAct == MM::AfterSet)
   {
      pProp->Get(photonFlux_);
   }
   return DEVICE_OK;
}

int CDemoCamera::OnReadNoise(MM::PropertyBase* pProp, MM::ActionType eAct)
{
   if (eAct == MM::BeforeGet)
   {
      pProp->Set(readNoise_);
   }
   else if (eAct == MM::AfterSet)
   {
      pProp->Get(readNoise_);
   }
   return DEVICE_OK;
}


int CDemoCamera::OnCrash(MM::PropertyBase* pProp, MM::ActionType eAct)
{
   AddAllowedValue("SimulateCrash", "");
   AddAllowedValue("SimulateCrash", "Dereference Null Pointer");
   AddAllowedValue("SimulateCrash", "Divide by Zero");
   if (eAct == MM::BeforeGet)
   {
      pProp->Set("");
   }
   else if (eAct == MM::AfterSet)
   {
      std::string choice;
      pProp->Get(choice);
      if (choice == "Dereference Null Pointer")
      {
         int* p = 0;
         volatile int i = *p;
         i++;
      }
      else if (choice == "Divide by Zero")
      {
         volatile int i = 1, j = 0, k;
         k = i / j;
      }
   }
   return DEVICE_OK;
}

///////////////////////////////////////////////////////////////////////////////
// Private CDemoCamera methods
///////////////////////////////////////////////////////////////////////////////

/**
* Sync internal image buffer size to the chosen property values.
*/
int CDemoCamera::ResizeImageBuffer()
{
   char buf[MM::MaxStrLength];
   //int ret = GetProperty(MM::g_Keyword_Binning, buf);
   //if (ret != DEVICE_OK)
   //   return ret;
   //binSize_ = atol(buf);

   int ret = GetProperty(MM::g_Keyword_PixelType, buf);
   if (ret != DEVICE_OK)
      return ret;

	std::string pixelType(buf);
	int byteDepth = 0;

   if (pixelType.compare(g_PixelType_8bit) == 0)
   {
      byteDepth = 1;
   }
   else if (pixelType.compare(g_PixelType_16bit) == 0)
   {
      byteDepth = 2;
   }
	else if ( pixelType.compare(g_PixelType_32bitRGB) == 0)
	{
      byteDepth = 4;
	}
	else if ( pixelType.compare(g_PixelType_32bit) == 0)
	{
      byteDepth = 4;
	}
	else if ( pixelType.compare(g_PixelType_64bitRGB) == 0)
	{
      byteDepth = 8;
	}

   img_.Resize(cameraCCDXSize_/binSize_, cameraCCDYSize_/binSize_, byteDepth);
   return DEVICE_OK;
}

void CDemoCamera::GenerateEmptyImage(ImgBuffer& img)
{
   MMThreadGuard g(imgPixelsLock_);
   if (img.Height() == 0 || img.Width() == 0 || img.Depth() == 0)
      return;
   unsigned char* pBuf = const_cast<unsigned char*>(img.GetPixels());
   memset(pBuf, 0, img.Height()*img.Width()*img.Depth());
}



/**
* Generates an image.
*
* Options:
* 1. a spatial sine wave.
* 2. Gaussian noise
*/
void CDemoCamera::GenerateSyntheticImage(ImgBuffer& img, double exp)
{
  
   MMThreadGuard g(imgPixelsLock_);

   if (mode_ == MODE_NOISE)
   {
      double max = 1 << GetBitDepth();
      int offset = 10;
      if (max > 256)
      {
         offset = 100;
      }
	   double readNoiseDN = readNoise_ / pcf_;
      AddBackgroundAndNoise(img, offset, readNoiseDN);
      AddSignal (img, photonFlux_, exp, pcf_);
      if (imgManpl_ != 0)
      {
         imgManpl_->ChangePixels(img);
      }
      return;
   }
   else if (mode_ == MODE_COLOR_TEST)
   {
      if (GenerateColorTestPattern(img))
         return;
   }

	//std::string pixelType;
	char buf[MM::MaxStrLength];
   GetProperty(MM::g_Keyword_PixelType, buf);
   std::string pixelType(buf);

	if (img.Height() == 0 || img.Width() == 0 || img.Depth() == 0)
      return;

   double lSinePeriod = 3.14159265358979 * stripeWidth_;
   unsigned imgWidth = img.Width();
   unsigned int* rawBuf = (unsigned int*) img.GetPixelsRW();
   double maxDrawnVal = 0;
   long lPeriod = (long) imgWidth / 2;
   double dLinePhase = 0.0;
   const double dAmp = exp;
   double cLinePhaseInc = 2.0 * lSinePeriod / 4.0 / img.Height();
   if (shouldRotateImages_) {
      // Adjust the angle of the sin wave pattern based on how many images
      // we've taken, to increase the period (i.e. time between repeat images).
      cLinePhaseInc *= (((int) dPhase_ / 6) % 24) - 12;
   }

   static bool debugRGB = false;
#ifdef TIFFDEMO
	debugRGB = true;
#endif
   static  unsigned char* pDebug  = NULL;
   static unsigned long dbgBufferSize = 0;
   static long iseq = 1;

 

	// for integer images: bitDepth_ is 8, 10, 12, 16 i.e. it is depth per component
   long maxValue = (1L << bitDepth_)-1;

	long pixelsToDrop = 0;
	if( dropPixels_)
		pixelsToDrop = (long)(0.5 + fractionOfPixelsToDropOrSaturate_*img.Height()*imgWidth);
	long pixelsToSaturate = 0;
	if( saturatePixels_)
		pixelsToSaturate = (long)(0.5 + fractionOfPixelsToDropOrSaturate_*img.Height()*imgWidth);

   unsigned j, k;
   if (pixelType.compare(g_PixelType_8bit) == 0)
   {
      double pedestal = 127 * exp / 100.0 * GetBinning() * GetBinning();
      unsigned char* pBuf = const_cast<unsigned char*>(img.GetPixels());
      for (j=0; j<img.Height(); j++)
      {
         for (k=0; k<imgWidth; k++)
         {
            long lIndex = imgWidth*j + k;
            unsigned char val = (unsigned char) (g_IntensityFactor_ * std::min(255.0, (pedestal + dAmp * sin(dPhase_ + dLinePhase + (2.0 * lSinePeriod * k) / lPeriod))));
            if (val > maxDrawnVal) {
                maxDrawnVal = val;
            }
            *(pBuf + lIndex) = val;
         }
         dLinePhase += cLinePhaseInc;
      }
	   for(int snoise = 0; snoise < pixelsToSaturate; ++snoise)
		{
			j = (unsigned)( (double)(img.Height()-1)*(double)rand()/(double)RAND_MAX);
			k = (unsigned)( (double)(imgWidth-1)*(double)rand()/(double)RAND_MAX);
			*(pBuf + imgWidth*j + k) = (unsigned char)maxValue;
		}
		int pnoise;
		for(pnoise = 0; pnoise < pixelsToDrop; ++pnoise)
		{
			j = (unsigned)( (double)(img.Height()-1)*(double)rand()/(double)RAND_MAX);
			k = (unsigned)( (double)(imgWidth-1)*(double)rand()/(double)RAND_MAX);
			*(pBuf + imgWidth*j + k) = 0;
		}

   }
   else if (pixelType.compare(g_PixelType_16bit) == 0)
   {
      double pedestal = maxValue/2 * exp / 100.0 * GetBinning() * GetBinning();
      double dAmp16 = dAmp * maxValue/255.0; // scale to behave like 8-bit
      unsigned short* pBuf = (unsigned short*) const_cast<unsigned char*>(img.GetPixels());
      for (j=0; j<img.Height(); j++)
      {
         for (k=0; k<imgWidth; k++)
         {
            long lIndex = imgWidth*j + k;
            unsigned short val = (unsigned short) (g_IntensityFactor_ * std::min((double)maxValue, pedestal + dAmp16 * sin(dPhase_ + dLinePhase + (2.0 * lSinePeriod * k) / lPeriod)));
            if (val > maxDrawnVal) {
                maxDrawnVal = val;
            }
            *(pBuf + lIndex) = val;
         }
         dLinePhase += cLinePhaseInc;
      }         
	   for(int snoise = 0; snoise < pixelsToSaturate; ++snoise)
		{
			j = (unsigned)(0.5 + (double)img.Height()*(double)rand()/(double)RAND_MAX);
			k = (unsigned)(0.5 + (double)imgWidth*(double)rand()/(double)RAND_MAX);
			*(pBuf + imgWidth*j + k) = (unsigned short)maxValue;
		}
		int pnoise;
		for(pnoise = 0; pnoise < pixelsToDrop; ++pnoise)
		{
			j = (unsigned)(0.5 + (double)img.Height()*(double)rand()/(double)RAND_MAX);
			k = (unsigned)(0.5 + (double)imgWidth*(double)rand()/(double)RAND_MAX);
			*(pBuf + imgWidth*j + k) = 0;
		}
	
	}
   else if (pixelType.compare(g_PixelType_32bit) == 0)
   {
      double pedestal = 127 * exp / 100.0 * GetBinning() * GetBinning();
      float* pBuf = (float*) const_cast<unsigned char*>(img.GetPixels());
      float saturatedValue = 255.;
      memset(pBuf, 0, img.Height()*imgWidth*4);
      // static unsigned int j2;
      for (j=0; j<img.Height(); j++)
      {
         for (k=0; k<imgWidth; k++)
         {
            long lIndex = imgWidth*j + k;
            double value =  (g_IntensityFactor_ * std::min(255.0, (pedestal + dAmp * sin(dPhase_ + dLinePhase + (2.0 * lSinePeriod * k) / lPeriod))));
            if (value > maxDrawnVal) {
                maxDrawnVal = value;
            }
            *(pBuf + lIndex) = (float) value;
            if( 0 == lIndex)
            {
               std::ostringstream os;
               os << " first pixel is " << (float)value;
               LogMessage(os.str().c_str(), true);

            }
         }
         dLinePhase += cLinePhaseInc;
      }

	   for(int snoise = 0; snoise < pixelsToSaturate; ++snoise)
		{
			j = (unsigned)(0.5 + (double)img.Height()*(double)rand()/(double)RAND_MAX);
			k = (unsigned)(0.5 + (double)imgWidth*(double)rand()/(double)RAND_MAX);
			*(pBuf + imgWidth*j + k) = saturatedValue;
		}
		int pnoise;
		for(pnoise = 0; pnoise < pixelsToDrop; ++pnoise)
		{
			j = (unsigned)(0.5 + (double)img.Height()*(double)rand()/(double)RAND_MAX);
			k = (unsigned)(0.5 + (double)imgWidth*(double)rand()/(double)RAND_MAX);
			*(pBuf + imgWidth*j + k) = 0;
      }
	
	}
	else if (pixelType.compare(g_PixelType_32bitRGB) == 0)
	{
      double pedestal = 127 * exp / 100.0;
      unsigned int * pBuf = (unsigned int*) rawBuf;

      unsigned char* pTmpBuffer = NULL;

      if(debugRGB)
      {
         const unsigned long bfsize = img.Height() * imgWidth * 3;
         if(  bfsize != dbgBufferSize)
         {
            if (NULL != pDebug)
            {
               free(pDebug);
               pDebug = NULL;
            }
            pDebug = (unsigned char*)malloc( bfsize);
            if( NULL != pDebug)
            {
               dbgBufferSize = bfsize;
            }
         }
      }

		// only perform the debug operations if pTmpbuffer is not 0
      pTmpBuffer = pDebug;
      unsigned char* pTmp2 = pTmpBuffer;
      if( NULL!= pTmpBuffer)
			memset( pTmpBuffer, 0, img.Height() * imgWidth * 3);

      for (j=0; j<img.Height(); j++)
      {
         unsigned char theBytes[4];
         for (k=0; k<imgWidth; k++)
         {
            long lIndex = imgWidth*j + k;
            double factor = (2.0 * lSinePeriod * k) / lPeriod;
            unsigned char value0 =   (unsigned char) std::min(255.0, (pedestal + dAmp * sin(dPhase_ + dLinePhase + factor)));
            theBytes[0] = value0;
            if( NULL != pTmpBuffer)
               pTmp2[1] = value0;
            unsigned char value1 =   (unsigned char) std::min(255.0, (pedestal + dAmp * sin(dPhase_ + dLinePhase*2 + factor)));
            theBytes[1] = value1;
            if( NULL != pTmpBuffer)
               pTmp2[2] = value1;
            unsigned char value2 = (unsigned char) std::min(255.0, (pedestal + dAmp * sin(dPhase_ + dLinePhase*4 + factor)));
            theBytes[2] = value2;

            if( NULL != pTmpBuffer){
               pTmp2[3] = value2;
               pTmp2+=3;
            }
            theBytes[3] = 0;
            unsigned long tvalue = *(unsigned long*)(&theBytes[0]);
            if (tvalue > maxDrawnVal) {
                maxDrawnVal = tvalue;
            }
            *(pBuf + lIndex) =  tvalue ;  //value0+(value1<<8)+(value2<<16);
         }
         dLinePhase += cLinePhaseInc;
      }


      // ImageJ's AWT images are loaded with a Direct Color processor which expects big endian ARGB,
      // which on little endian architectures corresponds to BGRA (see: https://en.wikipedia.org/wiki/RGBA_color_model), 
      // that's why we swapped the Blue and Red components in the generator above.
      if(NULL != pTmpBuffer)
      {
         // write the compact debug image...
         char ctmp[12];
         snprintf(ctmp,12,"%ld",iseq++);
         writeCompactTiffRGB(imgWidth, img.Height(), pTmpBuffer, ("democamera" + std::string(ctmp)).c_str());
      }

	}

	// generate an RGB image with bitDepth_ bits in each color
	else if (pixelType.compare(g_PixelType_64bitRGB) == 0)
	{
      double pedestal = maxValue/2 * exp / 100.0 * GetBinning() * GetBinning();
      double dAmp16 = dAmp * maxValue/255.0; // scale to behave like 8-bit
      
		double maxPixelValue = (1<<(bitDepth_))-1;
      unsigned long long * pBuf = (unsigned long long*) rawBuf;
      for (j=0; j<img.Height(); j++)
      {
         for (k=0; k<imgWidth; k++)
         {
            long lIndex = imgWidth*j + k;
            unsigned long long value0 = (unsigned short) std::min(maxPixelValue, (pedestal + dAmp16 * sin(dPhase_ + dLinePhase + (2.0 * lSinePeriod * k) / lPeriod)));
            unsigned long long value1 = (unsigned short) std::min(maxPixelValue, (pedestal + dAmp16 * sin(dPhase_ + dLinePhase*2 + (2.0 * lSinePeriod * k) / lPeriod)));
            unsigned long long value2 = (unsigned short) std::min(maxPixelValue, (pedestal + dAmp16 * sin(dPhase_ + dLinePhase*4 + (2.0 * lSinePeriod * k) / lPeriod)));
            unsigned long long tval = value0+(value1<<16)+(value2<<32);
            if (tval > maxDrawnVal) {
                maxDrawnVal = static_cast<double>(tval);
            }
            *(pBuf + lIndex) = tval;
			}
         dLinePhase += cLinePhaseInc;
      }
	}

    if (shouldDisplayImageNumber_) {
        // Draw a seven-segment display in the upper-left corner of the image,
        // indicating the image number.
        int divisor = 1;
        int numDigits = 0;
        while (imageCounter_ / divisor > 0) {
            divisor *= 10;
            numDigits += 1;
        }
        int remainder = imageCounter_;
        for (int i = 0; i < numDigits; ++i) {
            // Black out the background for this digit.
            // TODO: for now, hardcoded sizes, which will cause buffer
            // overflows if the image size is too small -- but that seems
            // unlikely.
            int xBase = (numDigits - i - 1) * 20 + 2;
            int yBase = 2;
            for (int x = xBase; x < xBase + 20; ++x) {
                for (int y = yBase; y < yBase + 20; ++y) {
                    long lIndex = imgWidth*y + x;

                    if (pixelType.compare(g_PixelType_8bit) == 0) {
                        *((unsigned char*) rawBuf + lIndex) = 0;
                    }
                    else if (pixelType.compare(g_PixelType_16bit) == 0) {
                        *((unsigned short*) rawBuf + lIndex) = 0;
                    }
                    else if (pixelType.compare(g_PixelType_32bit) == 0 ||
                             pixelType.compare(g_PixelType_32bitRGB) == 0) {
                        *((unsigned int*) rawBuf + lIndex) = 0;
                    }
                }
            }
            // Draw each segment, if appropriate.
            int digit = remainder % 10;
            for (int segment = 0; segment < 7; ++segment) {
                if (!((1 << segment) & SEVEN_SEGMENT_RULES[digit])) {
                    // This segment is not drawn.
                    continue;
                }
                // Determine if the segment is horizontal or vertical.
                int xStep = SEVEN_SEGMENT_HORIZONTALITY[segment];
                int yStep = (xStep + 1) % 2;
                // Calculate starting point for drawing the segment.
                int xStart = xBase + SEVEN_SEGMENT_X_OFFSET[segment] * 16;
                int yStart = yBase + SEVEN_SEGMENT_Y_OFFSET[segment] * 8 + 1;
                // Draw one pixel at a time of the segment.
                for (int pixNum = 0; pixNum < 8 * (xStep + 1); ++pixNum) {
                    long lIndex = imgWidth * (yStart + pixNum * yStep) + (xStart + pixNum * xStep);
                    if (pixelType.compare(g_PixelType_8bit) == 0) {
                        *((unsigned char*) rawBuf + lIndex) = static_cast<unsigned char>(maxDrawnVal);
                    }
                    else if (pixelType.compare(g_PixelType_16bit) == 0) {
                        *((unsigned short*) rawBuf + lIndex) = static_cast<unsigned short>(maxDrawnVal);
                    }
                    else if (pixelType.compare(g_PixelType_32bit) == 0 ||
                             pixelType.compare(g_PixelType_32bitRGB) == 0) {
                        *((unsigned int*) rawBuf + lIndex) = static_cast<unsigned int>(maxDrawnVal);
                    }
                }
            }
            remainder /= 10;
        }
    }
   if (multiROIXs_.size() > 0)
   {
      // Blank out all pixels that are not in an ROI.
      // TODO: it would be more efficient to only populate pixel values that
      // *are* in an ROI, but that would require substantial refactoring of
      // this function.
      for (unsigned int i = 0; i < imgWidth; ++i)
      {
         for (unsigned h = 0; h < img.Height(); ++h)
         {
            bool shouldKeep = false;
            for (unsigned int mr = 0; mr < multiROIXs_.size(); ++mr)
            {
               unsigned xOffset = multiROIXs_[mr] - roiX_;
               unsigned yOffset = multiROIYs_[mr] - roiY_;
               unsigned width = multiROIWidths_[mr];
               unsigned height = multiROIHeights_[mr];
               if (i >= xOffset && i < xOffset + width &&
                        h >= yOffset && h < yOffset + height)
               {
                  // Pixel is inside an ROI.
                  shouldKeep = true;
                  break;
               }
            }
            if (!shouldKeep)
            {
               // Blank the pixel.
               long lIndex = imgWidth * h + i;
               if (pixelType.compare(g_PixelType_8bit) == 0)
               {
                  *((unsigned char*) rawBuf + lIndex) = static_cast<unsigned char>(multiROIFillValue_);
               }
               else if (pixelType.compare(g_PixelType_16bit) == 0)
               {
                  *((unsigned short*) rawBuf + lIndex) = static_cast<unsigned short>(multiROIFillValue_);
               }
               else if (pixelType.compare(g_PixelType_32bit) == 0 ||
                        pixelType.compare(g_PixelType_32bitRGB) == 0)
               {
                  *((unsigned int*) rawBuf + lIndex) = static_cast<unsigned int>(multiROIFillValue_);
               }
            }
         }
      }
   }
   dPhase_ += lSinePeriod / 4.;
}


bool CDemoCamera::GenerateColorTestPattern(ImgBuffer& img)
{
   unsigned width = img.Width(), height = img.Height();
   switch (img.Depth())
   {
      case 1:
      {
         const unsigned char maxVal = 255;
         unsigned char* rawBytes = img.GetPixelsRW();
         for (unsigned y = 0; y < height; ++y)
         {
            for (unsigned x = 0; x < width; ++x)
            {
               if (y == 0)
               {
                  rawBytes[x] = (unsigned char) (maxVal * (x + 1) / (width - 1));
               }
               else {
                  rawBytes[x + y * width] = rawBytes[x];
               }
            }
         }
         return true;
      }
      case 2:
      {
         const unsigned short maxVal = 65535;
         unsigned short* rawShorts =
            reinterpret_cast<unsigned short*>(img.GetPixelsRW());
         for (unsigned y = 0; y < height; ++y)
         {
            for (unsigned x = 0; x < width; ++x)
            {
               if (y == 0)
               {
                  rawShorts[x] = (unsigned short) (maxVal * (x + 1) / (width - 1));
               }
               else {
                  rawShorts[x + y * width] = rawShorts[x];
               }
            }
         }
         return true;
      }
      case 4:
      {
         const unsigned long maxVal = 255;
         unsigned* rawPixels = reinterpret_cast<unsigned*>(img.GetPixelsRW());
         for (unsigned section = 0; section < 8; ++section)
         {
            unsigned ystart = section * (height / 8);
            unsigned ystop = section == 7 ? height : ystart + (height / 8);
            for (unsigned y = ystart; y < ystop; ++y)
            {
               for (unsigned x = 0; x < width; ++x)
               {
                  rawPixels[x + y * width] = 0;
                  for (unsigned component = 0; component < 4; ++component)
                  {
                     unsigned sample = 0;
                     if (component == section ||
                           (section >= 4 && section - 4 != component))
                     {
                        sample = maxVal * (x + 1) / (width - 1);
                     }
                     sample &= 0xff; // Just in case
                     rawPixels[x + y * width] |= sample << (8 * component);
                  }
               }
            }
         }
         return true;
      }
   }
   return false;
}


void CDemoCamera::TestResourceLocking(const bool recurse)
{
   if(recurse)
      TestResourceLocking(false);
}

/**
* Generate an image with offset plus noise
*/
void CDemoCamera::AddBackgroundAndNoise(ImgBuffer& img, double mean, double stdDev)
{ 
	char buf[MM::MaxStrLength];
   GetProperty(MM::g_Keyword_PixelType, buf);
	std::string pixelType(buf);

   int maxValue = 1 << GetBitDepth();
   long nrPixels = img.Width() * img.Height();
   if (pixelType.compare(g_PixelType_8bit) == 0)
   {
      unsigned char* pBuf = (unsigned char*) const_cast<unsigned char*>(img.GetPixels());
      for (long i = 0; i < nrPixels; i++) 
      {
         double value = GaussDistributedValue(mean, stdDev);
         if (value < 0) 
         {
            value = 0;
         }
         else if (value > maxValue)
         {
            value = maxValue;
         }
         *(pBuf + i) = (unsigned char) value;
      }
   }
   else if (pixelType.compare(g_PixelType_16bit) == 0)
   {
      unsigned short* pBuf = (unsigned short*) const_cast<unsigned char*>(img.GetPixels());
      for (long i = 0; i < nrPixels; i++) 
      {
         double value = GaussDistributedValue(mean, stdDev);
         if (value < 0) 
         {
            value = 0;
         }
         else if (value > maxValue)
         {
            value = maxValue;
         }
         *(pBuf + i) = (unsigned short) value;
      }
   }
}


/**
* Adds signal to an image
* Assume a homogenuous illumination
* Calculates the signal for each pixel individually as:
* photon flux * exposure time / conversion factor
* Assumes QE of 100%
*/
void CDemoCamera::AddSignal(ImgBuffer& img, double photonFlux, double exp, double cf)
{ 
	char buf[MM::MaxStrLength];
   GetProperty(MM::g_Keyword_PixelType, buf);
	std::string pixelType(buf);

   int maxValue = (1 << GetBitDepth()) -1;
   long nrPixels = img.Width() * img.Height();
   double photons = photonFlux * exp;
   double shotNoise = sqrt(photons);
   double digitalValue = photons / cf;
   double shotNoiseDigital = shotNoise / cf;
   if (pixelType.compare(g_PixelType_8bit) == 0)
   {
      unsigned char* pBuf = (unsigned char*) const_cast<unsigned char*>(img.GetPixels());
      for (long i = 0; i < nrPixels; i++) 
      {
         double value = *(pBuf + i) + GaussDistributedValue(digitalValue, shotNoiseDigital);
         if (value < 0) 
         {
            value = 0;
         }
         else if (value > maxValue)
         {
            value = maxValue;
         }
         *(pBuf + i) =  (unsigned char) value;
      }
   }
   else if (pixelType.compare(g_PixelType_16bit) == 0)
   {
      unsigned short* pBuf = (unsigned short*) const_cast<unsigned char*>(img.GetPixels());
      for (long i = 0; i < nrPixels; i++) 
      {
         double value = *(pBuf + i) + GaussDistributedValue(digitalValue, shotNoiseDigital);
         if (value < 0) 
         {
            value = 0;
         }
         else if (value > maxValue)
         {
            value = maxValue;
         }
         *(pBuf + i) = (unsigned short) value;
      }
   }
}


/**
 * Uses Marsaglia polar method to generate Gaussian distributed value.  
 * Then distributes this around mean with the desired std
 */
double CDemoCamera::GaussDistributedValue(double mean, double std)
{
   double s = 2;
   double u = 1; // incosequential, but avoid potantial use of uninitialized value
   double v;
   double halfRandMax = (double) RAND_MAX / 2.0;
   while (s >= 1 || s <= 0) 
   {
      // get random values between -1 and 1
      u = (double) rand() / halfRandMax - 1.0;
      v = (double) rand() / halfRandMax - 1.0;
      s = u * u + v * v;
   }
   double tmp = sqrt( -2 * log(s) / s);
   double x = u * tmp;

   return mean + std * x;
}

int CDemoCamera::RegisterImgManipulatorCallBack(ImgManipulator* imgManpl)
{
   imgManpl_ = imgManpl;
   return DEVICE_OK;
}

///////////////////////////////////////////////////////////////////////////////
// CDemoFilterWheel implementation
// ~~~~~~~~~~~~~~~~~~~~~~~~~~~~~~~

CDemoFilterWheel::CDemoFilterWheel() : 
numPos_(10), 
initialized_(false), 
changedTime_(0.0),
position_(0)
{
   InitializeDefaultErrorMessages();
   SetErrorText(ERR_UNKNOWN_POSITION, "Requested position not available in this device");
   EnableDelay(); // signals that the delay setting will be used
   // parent ID display
   CreateHubIDProperty();
}

CDemoFilterWheel::~CDemoFilterWheel()
{
   Shutdown();
}

void CDemoFilterWheel::GetName(char* Name) const
{
   CDeviceUtils::CopyLimitedString(Name, g_WheelDeviceName);
}


int CDemoFilterWheel::Initialize()
{
   DemoHub* pHub = static_cast<DemoHub*>(GetParentHub());
   if (pHub)
   {
      char hubLabel[MM::MaxStrLength];
      pHub->GetLabel(hubLabel);
      SetParentID(hubLabel); // for backward comp.
   }
   else
      LogMessage(NoHubError);

   if (initialized_)
      return DEVICE_OK;

   // set property list
   // -----------------

   // Name
   int ret = CreateStringProperty(MM::g_Keyword_Name, g_WheelDeviceName, true);
   if (DEVICE_OK != ret)
      return ret;

   // Description
   ret = CreateStringProperty(MM::g_Keyword_Description, "Demo filter wheel driver", true);
   if (DEVICE_OK != ret)
      return ret;

   // Set timer for the Busy signal, or we'll get a time-out the first time we check the state of the shutter, for good measure, go back 'delay' time into the past
   changedTime_ = GetCurrentMMTime();   

   // Gate Closed Position
   ret = CreateIntegerProperty(MM::g_Keyword_Closed_Position, 0, false);
   if (ret != DEVICE_OK)
      return ret;

   // create default positions and labels
   const int bufSize = 1024;
   char buf[bufSize];
   for (long i=0; i<numPos_; i++)
   {
      snprintf(buf, bufSize, "State-%ld", i);
      SetPositionLabel(i, buf);
      snprintf(buf, bufSize, "%ld", i);
      AddAllowedValue(MM::g_Keyword_Closed_Position, buf);
   }

   // State
   // -----
   CPropertyAction* pAct = new CPropertyAction (this, &CDemoFilterWheel::OnState);
   ret = CreateIntegerProperty(MM::g_Keyword_State, 0, false, pAct);
   if (ret != DEVICE_OK)
      return ret;

   // Label
   // -----
   pAct = new CPropertyAction (this, &CStateBase::OnLabel);
   ret = CreateStringProperty(MM::g_Keyword_Label, "", false, pAct);
   if (ret != DEVICE_OK)
      return ret;

   ret = UpdateStatus();
   if (ret != DEVICE_OK)
      return ret;

   initialized_ = true;

   return DEVICE_OK;
}

bool CDemoFilterWheel::Busy()
{
   MM::MMTime interval = GetCurrentMMTime() - changedTime_;
   MM::MMTime delay(GetDelayMs()*1000.0);
   if (interval < delay)
      return true;
   else
      return false;
}


int CDemoFilterWheel::Shutdown()
{
   if (initialized_)
   {
      initialized_ = false;
   }
   return DEVICE_OK;
}

///////////////////////////////////////////////////////////////////////////////
// Action handlers
///////////////////////////////////////////////////////////////////////////////

int CDemoFilterWheel::OnState(MM::PropertyBase* pProp, MM::ActionType eAct)
{
   if (eAct == MM::BeforeGet)
   {
      pProp->Set(position_);
      // nothing to do, let the caller to use cached property
   }
   else if (eAct == MM::AfterSet)
   {
      // Set timer for the Busy signal
      changedTime_ = GetCurrentMMTime();

      long pos;
      pProp->Get(pos);
      if (pos >= numPos_ || pos < 0)
      {
         pProp->Set(position_); // revert
         return ERR_UNKNOWN_POSITION;
      }

      position_ = pos;
   }

   return DEVICE_OK;
}

///////////////////////////////////////////////////////////////////////////////
// CDemoStateDevice implementation
// ~~~~~~~~~~~~~~~~~~~~~~~~~~~~~~~

CDemoStateDevice::CDemoStateDevice() : 
numPatterns_(50),
numPos_(10), 
initialized_(false),
changedTime_(0.0),
busy_(false),
sequenceOn_(false),
gateOpen_(true),
position_(0),
isClosed_(true)
{
   InitializeDefaultErrorMessages();
   SetErrorText(ERR_UNKNOWN_POSITION, "Requested position not available in this device");
   EnableDelay(); // signals that the dealy setting will be used

   // Number of positions
   // -----
   CPropertyAction* pAct = new CPropertyAction (this, &CDemoStateDevice::OnNumberOfStates);
   CreateIntegerProperty("Number of positions", 0, false, pAct, true);

   // parent ID display
   CreateHubIDProperty();

}

CDemoStateDevice::~CDemoStateDevice()
{
   Shutdown();
}

void CDemoStateDevice::GetName(char* Name) const
{
   CDeviceUtils::CopyLimitedString(Name, g_StateDeviceName);
}


int CDemoStateDevice::Initialize()
{
   DemoHub* pHub = static_cast<DemoHub*>(GetParentHub());
   if (pHub)
   {
      char hubLabel[MM::MaxStrLength];
      pHub->GetLabel(hubLabel);
      SetParentID(hubLabel); // for backward comp.
   }
   else
      LogMessage(NoHubError);

   if (initialized_)
      return DEVICE_OK;

   // set property list
   // -----------------

   // Name
   int ret = CreateStringProperty(MM::g_Keyword_Name, g_StateDeviceName, true);
   if (DEVICE_OK != ret)
      return ret;

   // Description
   ret = CreateStringProperty(MM::g_Keyword_Description, "Demo state device driver", true);
   if (DEVICE_OK != ret)
      return ret; 

   // Set timer for the Busy signal, or we'll get a time-out the first time we check the state of the shutter, for good measure, go back 'delay' time into the past
   changedTime_ = GetCurrentMMTime();

   // Gate Closed Position
   ret = CreateIntegerProperty(MM::g_Keyword_Closed_Position, 0, false);
   if (ret != DEVICE_OK)
       return ret;

   // create default positions and labels
   const int bufSize = 1024;
   char buf[bufSize];
   for (long i=0; i<numPos_; i++)
   {
      snprintf(buf, bufSize, "State-%ld", i);
      SetPositionLabel(i, buf);
      snprintf(buf, bufSize, "%ld", i);
      AddAllowedValue(MM::g_Keyword_Closed_Position, buf);
   }

   // State
   // -----
   CPropertyAction* pAct = new CPropertyAction (this, &CDemoStateDevice::OnState);
   ret = CreateIntegerProperty(MM::g_Keyword_State, 0, false, pAct);
   if (ret != DEVICE_OK)
      return ret;

   // Label
   // -----
   pAct = new CPropertyAction (this, &CStateBase::OnLabel);
   ret = CreateStringProperty(MM::g_Keyword_Label, "", false, pAct);
   if (ret != DEVICE_OK)
      return ret;

   // Sequence
   // -----
   pAct = new CPropertyAction(this, &CDemoStateDevice::OnSequence);
   ret = CreateProperty("Sequence", "Off", MM::String, false, pAct);
   if (ret != DEVICE_OK)
       return ret;
   AddAllowedValue("Sequence", "On");
   AddAllowedValue("Sequence", "Off");


   ret = UpdateStatus();
   if (ret != DEVICE_OK)
      return ret;

   initialized_ = true;

   return DEVICE_OK;
}

bool CDemoStateDevice::Busy()
{
    MM::MMTime interval = GetCurrentMMTime() - changedTime_;
    MM::MMTime delay(GetDelayMs() * 1000.0);
    if (interval < delay)
        return true;
    else
        return false;
}

int CDemoStateDevice::Shutdown()
{
   if (initialized_)
   {
      initialized_ = false;
   }
   return DEVICE_OK;
}

///////////////////////////////////////////////////////////////////////////////
// Action handlers
///////////////////////////////////////////////////////////////////////////////

int CDemoStateDevice::OnSequence(MM::PropertyBase* pProp, MM::ActionType eAct)
{
    if (eAct == MM::BeforeGet)
    {
        if (sequenceOn_)
            pProp->Set("On");
        else
            pProp->Set("Off");
    }
    else if (eAct == MM::AfterSet)
    {
        std::string state;
        pProp->Get(state);
        if (state == "On")
            sequenceOn_ = true;
        else
            sequenceOn_ = false;
    }
    return DEVICE_OK;
}

int CDemoStateDevice::SetGateOpen(bool open)
{
    if (gateOpen_ != open) {
        gateOpen_ = open;
    }
    return DEVICE_OK;
}

int CDemoStateDevice::GetGateOpen(bool& open)
{
    open = gateOpen_;
    return DEVICE_OK;
}


int CDemoStateDevice::OnState(MM::PropertyBase* pProp, MM::ActionType eAct)
{
   if (eAct == MM::BeforeGet)
   {
      pProp->Set(position_);
      // nothing to do, let the caller to use cached property
   }
   else if (eAct == MM::AfterSet)
   {
      // Set timer for the Busy signal
      changedTime_ = GetCurrentMMTime();

      long pos;
      pProp->Get(pos);
      if (pos >= numPos_ || pos < 0)
      {
         pProp->Set(position_); // revert
         return ERR_UNKNOWN_POSITION;
      }

      if (gateOpen_) {
          if ((pos == position_ && !isClosed_)) {
              return DEVICE_OK;
          }
          isClosed_ = false;
      }

      else if (!isClosed_) {
          isClosed_ = true;
      }

      position_ = pos;
      return DEVICE_OK;
   }
   else if (eAct == MM::IsSequenceable)
   {
       if (sequenceOn_)
           pProp->SetSequenceable(numPatterns_);
       else
           pProp->SetSequenceable(0);
       return DEVICE_OK;
   }
   return DEVICE_OK;
}

int CDemoStateDevice::OnNumberOfStates(MM::PropertyBase* pProp, MM::ActionType eAct)
{
   if (eAct == MM::BeforeGet)
   {
      pProp->Set(numPos_);
   }
   else if (eAct == MM::AfterSet)
   {
      if (!initialized_)
         pProp->Get(numPos_);
   }

   return DEVICE_OK;
}

///////////////////////////////////////////////////////////////////////////////
// CDemoLightPath implementation
// ~~~~~~~~~~~~~~~~~~~~~~~~~~~~~

CDemoLightPath::CDemoLightPath() : 
numPos_(3), 
busy_(false), 
initialized_(false)
{
   InitializeDefaultErrorMessages();
   // parent ID display
   CreateHubIDProperty();
}

CDemoLightPath::~CDemoLightPath()
{
   Shutdown();
}

void CDemoLightPath::GetName(char* Name) const
{
   CDeviceUtils::CopyLimitedString(Name, g_LightPathDeviceName);
}


int CDemoLightPath::Initialize()
{
   DemoHub* pHub = static_cast<DemoHub*>(GetParentHub());
   if (pHub)
   {
      char hubLabel[MM::MaxStrLength];
      pHub->GetLabel(hubLabel);
      SetParentID(hubLabel); // for backward comp.
   }
   else
      LogMessage(NoHubError);

   if (initialized_)
      return DEVICE_OK;

   // set property list
   // -----------------

   // Name
   int ret = CreateStringProperty(MM::g_Keyword_Name, g_LightPathDeviceName, true);
   if (DEVICE_OK != ret)
      return ret;

   // Description
   ret = CreateStringProperty(MM::g_Keyword_Description, "Demo light-path driver", true);
   if (DEVICE_OK != ret)
      return ret;

   // create default positions and labels
   const int bufSize = 1024;
   char buf[bufSize];
   for (long i=0; i<numPos_; i++)
   {
      snprintf(buf, bufSize, "State-%ld", i);
      SetPositionLabel(i, buf);
   }

   // State
   // -----
   CPropertyAction* pAct = new CPropertyAction (this, &CDemoLightPath::OnState);
   ret = CreateIntegerProperty(MM::g_Keyword_State, 0, false, pAct);
   if (ret != DEVICE_OK)
      return ret;

   // Label
   // -----
   pAct = new CPropertyAction (this, &CStateBase::OnLabel);
   ret = CreateStringProperty(MM::g_Keyword_Label, "", false, pAct);
   if (ret != DEVICE_OK)
      return ret;

   ret = UpdateStatus();
   if (ret != DEVICE_OK)
      return ret;

   initialized_ = true;

   return DEVICE_OK;
}

int CDemoLightPath::Shutdown()
{
   if (initialized_)
   {
      initialized_ = false;
   }
   return DEVICE_OK;
}

///////////////////////////////////////////////////////////////////////////////
// Action handlers
///////////////////////////////////////////////////////////////////////////////

int CDemoLightPath::OnState(MM::PropertyBase* pProp, MM::ActionType eAct)
{
   if (eAct == MM::BeforeGet)
   {
      // nothing to do, let the caller to use cached property
   }
   else if (eAct == MM::AfterSet)
   {
      long pos;
      pProp->Get(pos);
      if (pos >= numPos_ || pos < 0)
      {
         pProp->Set(position_); // revert
         return ERR_UNKNOWN_POSITION;
      }
      position_ = pos;
   }

   return DEVICE_OK;
}

///////////////////////////////////////////////////////////////////////////////
// CDemoObjectiveTurret implementation
// ~~~~~~~~~~~~~~~~~~~~~~~~~~~~~~~~~~~

CDemoObjectiveTurret::CDemoObjectiveTurret() : 
   numPos_(6), 
   busy_(false), 
   initialized_(false),
   sequenceRunning_(false),
   sequenceMaxSize_(10)
{
   SetErrorText(ERR_IN_SEQUENCE, "Error occurred while executing sequence");
   SetErrorText(ERR_SEQUENCE_INACTIVE, "Sequence triggered, but sequence is not running");
   InitializeDefaultErrorMessages();
   // parent ID display
   CreateHubIDProperty();
}

CDemoObjectiveTurret::~CDemoObjectiveTurret()
{
   Shutdown();
}

void CDemoObjectiveTurret::GetName(char* Name) const
{
   CDeviceUtils::CopyLimitedString(Name, g_ObjectiveDeviceName);
}


int CDemoObjectiveTurret::Initialize()
{
   DemoHub* pHub = static_cast<DemoHub*>(GetParentHub());
   if (pHub)
   {
      char hubLabel[MM::MaxStrLength];
      pHub->GetLabel(hubLabel);
      SetParentID(hubLabel); // for backward comp.
   }
   else
      LogMessage(NoHubError);

   if (initialized_)
      return DEVICE_OK;

   // set property list
   // -----------------

   // Name
   int ret = CreateStringProperty(MM::g_Keyword_Name, g_ObjectiveDeviceName, true);
   if (DEVICE_OK != ret)
      return ret;

   // Description
   ret = CreateStringProperty(MM::g_Keyword_Description, "Demo objective turret driver", true);
   if (DEVICE_OK != ret)
      return ret;

   // create default positions and labels
   const int bufSize = 1024;
   char buf[bufSize];
   for (long i=0; i<numPos_; i++)
   {
      snprintf(buf, bufSize, "Objective-%c",'A'+ (char)i);
      SetPositionLabel(i, buf);
   }

   // State
   // -----
   CPropertyAction* pAct = new CPropertyAction (this, &CDemoObjectiveTurret::OnState);
   ret = CreateIntegerProperty(MM::g_Keyword_State, 0, false, pAct);
   if (ret != DEVICE_OK)
      return ret;

   // Label
   // -----
   pAct = new CPropertyAction (this, &CStateBase::OnLabel);
   ret = CreateStringProperty(MM::g_Keyword_Label, "", false, pAct);
   if (ret != DEVICE_OK)
      return ret;

   // Triggers to test sequence capabilities
   pAct = new CPropertyAction (this, &CDemoObjectiveTurret::OnTrigger);
   ret = CreateStringProperty("Trigger", "-", false, pAct);
   AddAllowedValue("Trigger", "-");
   AddAllowedValue("Trigger", "+");

   ret = UpdateStatus();
   if (ret != DEVICE_OK)
      return ret;

   initialized_ = true;

   return DEVICE_OK;
}

int CDemoObjectiveTurret::Shutdown()
{
   if (initialized_)
   {
      initialized_ = false;
   }
   return DEVICE_OK;
}



///////////////////////////////////////////////////////////////////////////////
// Action handlers
///////////////////////////////////////////////////////////////////////////////

int CDemoObjectiveTurret::OnState(MM::PropertyBase* pProp, MM::ActionType eAct)
{
   if (eAct == MM::BeforeGet)
   {
      // nothing to do, let the caller to use cached property
   }
   else if (eAct == MM::AfterSet)
   {
      long pos;
      pProp->Get(pos);
      if (pos >= numPos_ || pos < 0)
      {
         pProp->Set(position_); // revert
         return ERR_UNKNOWN_POSITION;
      }
      position_ = pos;
      std::ostringstream os;
      os << position_;
      OnPropertyChanged("State", os.str().c_str());
      char label[MM::MaxStrLength];
      GetPositionLabel(position_, label);
      OnPropertyChanged("Label", label);
   }
   else if (eAct == MM::IsSequenceable) 
   {
      pProp->SetSequenceable(sequenceMaxSize_);
   }
   else if (eAct == MM::AfterLoadSequence)
   {
      sequence_ = pProp->GetSequence();
      // DeviceBase.h checks that the vector is smaller than sequenceMaxSize_
   }
   else if (eAct == MM::StartSequence)
   {
      if (sequence_.size() > 0) {
         sequenceIndex_ = 0;
         sequenceRunning_ = true;
      }
   }
   else if (eAct  == MM::StopSequence)
   {
      sequenceRunning_ = false;
   }

   return DEVICE_OK;
}

int CDemoObjectiveTurret::OnTrigger(MM::PropertyBase* pProp, MM::ActionType eAct)
{
   if (eAct == MM::BeforeGet)
   {
      pProp->Set("-");
   } else if (eAct == MM::AfterSet) {
      if (!sequenceRunning_)
         return ERR_SEQUENCE_INACTIVE;
      std::string tr;
      pProp->Get(tr);
      if (tr == "+") {
         if (sequenceIndex_ < sequence_.size()) {
            std::string state = sequence_[sequenceIndex_];
            int ret = SetProperty("State", state.c_str());
            if (ret != DEVICE_OK)
               return ERR_IN_SEQUENCE;
            sequenceIndex_++;
            if (sequenceIndex_ >= sequence_.size()) {
               sequenceIndex_ = 0;
            }
         } else
         {
            return ERR_IN_SEQUENCE;
         }
      }
   }
   return DEVICE_OK;
}

///////////////////////////////////////////////////////////////////////////////
// CDemoStage implementation
// ~~~~~~~~~~~~~~~~~~~~~~~~~

CDemoStage::CDemoStage() : 
   stepSize_um_(0.025),
   pos_um_(0.0),
   busy_(false),
   initialized_(false),
   lowerLimit_(-300.0),
   upperLimit_(300.0),
   sequenceable_(false)
{
   InitializeDefaultErrorMessages();
   SetErrorText(ERR_UNKNOWN_POSITION, "Position out of range");

   // parent ID display
   CreateHubIDProperty();
}

CDemoStage::~CDemoStage()
{
   Shutdown();
}

void CDemoStage::GetName(char* Name) const
{
   CDeviceUtils::CopyLimitedString(Name, g_StageDeviceName);
}

int CDemoStage::Initialize()
{
   DemoHub* pHub = static_cast<DemoHub*>(GetParentHub());
   if (pHub)
   {
      char hubLabel[MM::MaxStrLength];
      pHub->GetLabel(hubLabel);
      SetParentID(hubLabel); // for backward comp.
   }
   else
      LogMessage(NoHubError);

   if (initialized_)
      return DEVICE_OK;

   // set property list
   // -----------------

   // Name
   int ret = CreateStringProperty(MM::g_Keyword_Name, g_StageDeviceName, true);
   if (DEVICE_OK != ret)
      return ret;

   // Description
   ret = CreateStringProperty(MM::g_Keyword_Description, "Demo stage driver", true);
   if (DEVICE_OK != ret)
      return ret;

   // Position
   // --------
   CPropertyAction* pAct = new CPropertyAction (this, &CDemoStage::OnPosition);
   ret = CreateFloatProperty(MM::g_Keyword_Position, 0, false, pAct);
   if (ret != DEVICE_OK)
      return ret;

   // Sequenceability
   // --------
   pAct = new CPropertyAction (this, &CDemoStage::OnSequence);
   ret = CreateStringProperty("UseSequences", "No", false, pAct);
   AddAllowedValue("UseSequences", "No");
   AddAllowedValue("UseSequences", "Yes");
   if (ret != DEVICE_OK)
      return ret;

   ret = UpdateStatus();
   if (ret != DEVICE_OK)
      return ret;

   initialized_ = true;

   return DEVICE_OK;
}

int CDemoStage::Shutdown()
{
   if (initialized_)
   {
      initialized_ = false;
   }
   return DEVICE_OK;
}

int CDemoStage::SetPositionUm(double pos) 
{
   if (pos > upperLimit_ || lowerLimit_ > pos)
   {
      return ERR_UNKNOWN_POSITION;
   }
   pos_um_ = pos; 
   SetIntensityFactor(pos);
   return OnStagePositionChanged(pos_um_);
}

// Have "focus" (i.e. max intensity) at Z=0, getting gradually dimmer as we
// get further away, without ever actually hitting 0.
// We cap the intensity factor to between .1 and 1.
void CDemoStage::SetIntensityFactor(double pos)
{
   pos = fabs(pos);
   g_IntensityFactor_ = std::max(.1, std::min(1.0, 1.0 - .2 * log(pos)));
}

int CDemoStage::IsStageSequenceable(bool& isSequenceable) const
{
   isSequenceable = sequenceable_;
   return DEVICE_OK;
}

int CDemoStage::GetStageSequenceMaxLength(long& nrEvents) const
{
   if (!sequenceable_) {
      return DEVICE_UNSUPPORTED_COMMAND;
   }

   nrEvents = 2000;
   return DEVICE_OK;
}

int CDemoStage::StartStageSequence()
{
   if (!sequenceable_) {
      return DEVICE_UNSUPPORTED_COMMAND;
   }

   return DEVICE_OK;
}

int CDemoStage::StopStageSequence()
{
   if (!sequenceable_) {
      return DEVICE_UNSUPPORTED_COMMAND;
   }

   return DEVICE_OK;
}

int CDemoStage::ClearStageSequence()
{
   if (!sequenceable_) {
      return DEVICE_UNSUPPORTED_COMMAND;
   }

   return DEVICE_OK;
}

int CDemoStage::AddToStageSequence(double /* position */)
{
   if (!sequenceable_) {
      return DEVICE_UNSUPPORTED_COMMAND;
   }

   return DEVICE_OK;
}

int CDemoStage::SendStageSequence()
{
   if (!sequenceable_) {
      return DEVICE_UNSUPPORTED_COMMAND;
   }

   return DEVICE_OK;
}


///////////////////////////////////////////////////////////////////////////////
// Action handlers
///////////////////////////////////////////////////////////////////////////////

int CDemoStage::OnPosition(MM::PropertyBase* pProp, MM::ActionType eAct)
{
   if (eAct == MM::BeforeGet)
   {
      std::stringstream s;
      s << pos_um_;
      pProp->Set(s.str().c_str());
   }
   else if (eAct == MM::AfterSet)
   {
      double pos;
      pProp->Get(pos);
      if (pos > upperLimit_ || lowerLimit_ > pos)
      {
         pProp->Set(pos_um_); // revert
         return ERR_UNKNOWN_POSITION;
      }
      pos_um_ = pos;
      SetIntensityFactor(pos);
   }

   return DEVICE_OK;
}

int CDemoStage::OnSequence(MM::PropertyBase* pProp, MM::ActionType eAct)
{
   if (eAct == MM::BeforeGet)
   {
      std::string answer = "No";
      if (sequenceable_)
         answer = "Yes";
      pProp->Set(answer.c_str());
   }
   else if (eAct == MM::AfterSet)
   {
      std::string answer;
      pProp->Get(answer);
      if (answer == "Yes")
         sequenceable_ = true;
      else
         sequenceable_ = false;
   }
   return DEVICE_OK;
}
///////////////////////////////////////////////////////////////////////////////
// CDemoXYStage implementation
// ~~~~~~~~~~~~~~~~~~~~~~~~~

CDemoXYStage::CDemoXYStage() : 
CXYStageBase<CDemoXYStage>(),
stepSize_um_(0.015),
posX_um_(0.0),
posY_um_(0.0),
busy_(false),
timeOutTimer_(0),
velocity_(10.0), // in micron per second
initialized_(false),
lowerLimit_(0.0),
upperLimit_(20000.0)
{
   InitializeDefaultErrorMessages();

   // parent ID display
   CreateHubIDProperty();
}

CDemoXYStage::~CDemoXYStage()
{
   Shutdown();
}

void CDemoXYStage::GetName(char* Name) const
{
   CDeviceUtils::CopyLimitedString(Name, g_XYStageDeviceName);
}

int CDemoXYStage::Initialize()
{
   DemoHub* pHub = static_cast<DemoHub*>(GetParentHub());
   if (pHub)
   {
      char hubLabel[MM::MaxStrLength];
      pHub->GetLabel(hubLabel);
      SetParentID(hubLabel); // for backward comp.
   }
   else
      LogMessage(NoHubError);

   if (initialized_)
      return DEVICE_OK;

   // set property list
   // -----------------

   // Name
   int ret = CreateStringProperty(MM::g_Keyword_Name, g_XYStageDeviceName, true);
   if (DEVICE_OK != ret)
      return ret;

   // Description
   ret = CreateStringProperty(MM::g_Keyword_Description, "Demo XY stage driver", true);
   if (DEVICE_OK != ret)
      return ret;

   ret = UpdateStatus();
   if (ret != DEVICE_OK)
      return ret;

   initialized_ = true;

   return DEVICE_OK;
}

int CDemoXYStage::Shutdown()
{
   if (initialized_)
   {
      initialized_ = false;
   }
   return DEVICE_OK;
}

bool CDemoXYStage::Busy()
{
   if (timeOutTimer_ == 0)
      return false;
   if (timeOutTimer_->expired(GetCurrentMMTime()))
   {
      // delete(timeOutTimer_);
      return false;
   }
   return true;
}

int CDemoXYStage::SetPositionSteps(long x, long y)
{
   if (timeOutTimer_ != 0)
   {
      if (!timeOutTimer_->expired(GetCurrentMMTime()))
         return ERR_STAGE_MOVING;
      delete (timeOutTimer_);
   }
   double newPosX = x * stepSize_um_;
   double newPosY = y * stepSize_um_;
   double difX = newPosX - posX_um_;
   double difY = newPosY - posY_um_;
   double distance = sqrt( (difX * difX) + (difY * difY) );
   long timeOut = (long) (distance / velocity_);
   timeOutTimer_ = new MM::TimeoutMs(GetCurrentMMTime(),  timeOut);
   posX_um_ = x * stepSize_um_;
   posY_um_ = y * stepSize_um_;
   int ret = OnXYStagePositionChanged(posX_um_, posY_um_);
   if (ret != DEVICE_OK)
      return ret;

   return DEVICE_OK;
}

int CDemoXYStage::GetPositionSteps(long& x, long& y)
{
   x = (long)(posX_um_ / stepSize_um_);
   y = (long)(posY_um_ / stepSize_um_);
   return DEVICE_OK;
}

int CDemoXYStage::SetRelativePositionSteps(long x, long y)
{
   long xSteps, ySteps;
   GetPositionSteps(xSteps, ySteps);

   return this->SetPositionSteps(xSteps+x, ySteps+y);
}


///////////////////////////////////////////////////////////////////////////////
// Action handlers
///////////////////////////////////////////////////////////////////////////////
// none implemented


///////////////////////////////////////////////////////////////////////////////
// CDemoShutter implementation
// ~~~~~~~~~~~~~~~~~~~~~~~~~~~
void DemoShutter::GetName(char* name) const
{
   CDeviceUtils::CopyLimitedString(name, g_ShutterDeviceName);
}

int DemoShutter::Initialize()
{
   DemoHub* pHub = static_cast<DemoHub*>(GetParentHub());
   if (pHub)
   {
      char hubLabel[MM::MaxStrLength];
      pHub->GetLabel(hubLabel);
      SetParentID(hubLabel); // for backward comp.
   }
   else
      LogMessage(NoHubError);

   if (initialized_)
      return DEVICE_OK;

   // set property list
   // -----------------

   // Name
   int ret = CreateStringProperty(MM::g_Keyword_Name, g_ShutterDeviceName, true);
   if (DEVICE_OK != ret)
      return ret;

   // Description
   ret = CreateStringProperty(MM::g_Keyword_Description, "Demo shutter driver", true);
   if (DEVICE_OK != ret)
      return ret;

   changedTime_ = GetCurrentMMTime();

   // state
   CPropertyAction* pAct = new CPropertyAction (this, &DemoShutter::OnState);
   ret = CreateIntegerProperty(MM::g_Keyword_State, 0, false, pAct);
   if (ret != DEVICE_OK) 
      return ret; 

   AddAllowedValue(MM::g_Keyword_State, "0"); // Closed
   AddAllowedValue(MM::g_Keyword_State, "1"); // Open

   state_ = false;

   ret = UpdateStatus();
   if (ret != DEVICE_OK)
      return ret;

   initialized_ = true;

   return DEVICE_OK;
}


bool DemoShutter::Busy()
{
   MM::MMTime interval = GetCurrentMMTime() - changedTime_;

   if ( interval < MM::MMTime(1000.0 * GetDelayMs()))
      return true;
   else
      return false;
}

///////////////////////////////////////////////////////////////////////////////
// Action handlers
///////////////////////////////////////////////////////////////////////////////

int DemoShutter::OnState(MM::PropertyBase* pProp, MM::ActionType eAct)
{
   if (eAct == MM::BeforeGet)
   {
      if (state_)
         pProp->Set(1L);
      else
         pProp->Set(0L);
   }
   else if (eAct == MM::AfterSet)
   {
      // Set timer for the Busy signal
      changedTime_ = GetCurrentMMTime();

      long pos;
      pProp->Get(pos);

      // apply the value
      state_ = pos == 0 ? false : true;
   }

   return DEVICE_OK;
}


///////////////////////////////////////////////////////////////////////////////
// CDemoMagnifier implementation
// ~~~~~~~~~~~~~~~~~~~~~~~~~~~
DemoMagnifier::DemoMagnifier () :
      position_ (0),
      zoomPosition_(1.0),
      highMag_ (1.6),
      variable_ (false)
{
   CPropertyAction* pAct = new CPropertyAction (this, &DemoMagnifier::OnHighMag);
   CreateFloatProperty("High Position Magnification", 1.6, false, pAct, true);

   pAct = new CPropertyAction (this, &DemoMagnifier::OnVariable);
   std::string propName = "Freely variable or fixed magnification";
   CreateStringProperty(propName.c_str(), "Fixed", false, pAct, true);
   AddAllowedValue(propName.c_str(), "Fixed");
   AddAllowedValue(propName.c_str(), "Variable");

   // parent ID display
   CreateHubIDProperty();
};

void DemoMagnifier::GetName(char* name) const
{
   CDeviceUtils::CopyLimitedString(name, g_MagnifierDeviceName);
}

int DemoMagnifier::Initialize()
{
   DemoHub* pHub = static_cast<DemoHub*>(GetParentHub());
   if (pHub)
   {
      char hubLabel[MM::MaxStrLength];
      pHub->GetLabel(hubLabel);
      SetParentID(hubLabel); // for backward comp.
   }
   else
      LogMessage(NoHubError);

   if (variable_)
   {
      CPropertyAction* pAct = new CPropertyAction (this, &DemoMagnifier::OnZoom);
      int ret = CreateFloatProperty("Zoom", zoomPosition_, false, pAct);
      if (ret != DEVICE_OK) 
         return ret; 
      SetPropertyLimits("Zoom", 0.1, highMag_);
   } else
   {
      CPropertyAction* pAct = new CPropertyAction (this, &DemoMagnifier::OnPosition);
      int ret = CreateStringProperty("Position", "1x", false, pAct);
      if (ret != DEVICE_OK) 
         return ret; 

      position_ = 0;

      AddAllowedValue("Position", "1x"); 
      AddAllowedValue("Position", highMagString().c_str()); 
   }

   int ret = UpdateStatus();
   if (ret != DEVICE_OK)
      return ret;

   return DEVICE_OK;
}

std::string DemoMagnifier::highMagString() {
   std::ostringstream os;
   os << highMag_ << "x";
   return os.str();
}

double DemoMagnifier::GetMagnification() {
   if (variable_)
   {
      return zoomPosition_;
   }
   else 
   {
      if (position_ == 0)
         return 1.0;
      return highMag_;
   }
}

int DemoMagnifier::OnPosition(MM::PropertyBase* pProp, MM::ActionType eAct) 
{
   if (eAct == MM::BeforeGet)
   {
      // nothing to do, let the caller use cached property
   }
   else if (eAct == MM::AfterSet)
   {
      std::string pos;
      pProp->Get(pos);
      if (pos == "1x")
      {
         position_ = 0;
      }
      else {
         position_ = 1;
      }
      OnMagnifierChanged();
   }

   return DEVICE_OK;
}

int DemoMagnifier::OnZoom(MM::PropertyBase* pProp, MM::ActionType eAct) 
{
   if (eAct == MM::BeforeGet)
   {
      pProp->Set(zoomPosition_);
   }
   else if (eAct == MM::AfterSet)
   {
      pProp->Get(zoomPosition_);
      OnMagnifierChanged();
   }
   return DEVICE_OK;
}

int DemoMagnifier::OnHighMag(MM::PropertyBase* pProp, MM::ActionType eAct) 
{
   if (eAct == MM::BeforeGet)
   {
      pProp->Set(highMag_);
   }
   else if (eAct == MM::AfterSet)
   {
      pProp->Get(highMag_);
      ClearAllowedValues("Position");
      AddAllowedValue("Position", "1x"); 
      AddAllowedValue("Position", highMagString().c_str()); 
   }

   return DEVICE_OK;
}

int DemoMagnifier::OnVariable(MM::PropertyBase* pProp, MM::ActionType eAct)
{
   if (eAct == MM::BeforeGet)
   {
      std::string response = "Fixed";
      if (variable_)
         response = "Variable";
      pProp->Set(response.c_str());
   }
   else if (eAct == MM::AfterSet)
   {
      std::string response;
      pProp->Get(response);
      if (response == "Fixed")
         variable_ = false;
      else
         variable_ = true;
   }
   return DEVICE_OK;
}

/****
* Demo DA device
*/

DemoDA::DemoDA (uint8_t n) : 
n_(n),
volt_(0), 
gatedVolts_(0), 
open_(true),
sequenceRunning_(false),
sequenceIndex_(0),
sentSequence_(std::vector<double>()),
nascentSequence_(std::vector<double>())
{
   SetErrorText(ERR_SEQUENCE_INACTIVE, "Sequence triggered, but sequence is not running");

   // parent ID display
   CreateHubIDProperty();
}

DemoDA::~DemoDA() {
}

void DemoDA::GetName(char* name) const
{
   if (n_ == 0)
      CDeviceUtils::CopyLimitedString(name, g_DADeviceName);
   else if (n_ == 1)
      CDeviceUtils::CopyLimitedString(name, g_DA2DeviceName);
   else // bad!
      CDeviceUtils::CopyLimitedString(name, "ERROR");
}

int DemoDA::Initialize()
{
   DemoHub* pHub = static_cast<DemoHub*>(GetParentHub());
   if (pHub)
   {
      char hubLabel[MM::MaxStrLength];
      pHub->GetLabel(hubLabel);
      SetParentID(hubLabel); // for backward comp.
   }
   else
      LogMessage(NoHubError);

   // Triggers to test sequence capabilities
   CPropertyAction* pAct = new CPropertyAction (this, &DemoDA::OnTrigger);
   CreateStringProperty("Trigger", "-", false, pAct);
   AddAllowedValue("Trigger", "-");
   AddAllowedValue("Trigger", "+");

   pAct = new CPropertyAction(this, &DemoDA::OnVoltage);
   CreateFloatProperty("Voltage", 0, false, pAct);
   SetPropertyLimits("Voltage", 0.0, 10.0);

   pAct = new CPropertyAction(this, &DemoDA::OnRealVoltage);
   CreateFloatProperty("Real Voltage", 0, true, pAct);

   return DEVICE_OK;
}

int DemoDA::SetGateOpen(bool open) 
{
   open_ = open; 
   if (open_) 
      gatedVolts_ = volt_; 
   else 
      gatedVolts_ = 0;

   return DEVICE_OK;
}

int DemoDA::GetGateOpen(bool& open) 
{
   open = open_; 
   return DEVICE_OK;
}

int DemoDA::SetSignal(double volts)
{
   volt_ = volts; 
   if (open_)
      gatedVolts_ = volts;
   std::stringstream s;
   s << "Voltage set to " << volts;
   LogMessage(s.str(), false);
   return DEVICE_OK;
}

int DemoDA::GetSignal(double& volts) 
{
   volts = volt_; 
   return DEVICE_OK;
}

int DemoDA::SendDASequence() 
{
   (const_cast<DemoDA*> (this))->SetSentSequence();
   return DEVICE_OK;
}

// private
void DemoDA::SetSentSequence()
{
   sentSequence_ = nascentSequence_;
   nascentSequence_.clear();
}

int DemoDA::ClearDASequence()
{
   nascentSequence_.clear();
   return DEVICE_OK;
}

int DemoDA::AddToDASequence(double voltage)
{
   nascentSequence_.push_back(voltage);
   return DEVICE_OK;
}

int DemoDA::OnTrigger(MM::PropertyBase* pProp, MM::ActionType eAct)
{
   if (eAct == MM::BeforeGet)
   {
      pProp->Set("-");
   } else if (eAct == MM::AfterSet) {
      if (!sequenceRunning_)
         return ERR_SEQUENCE_INACTIVE;
      std::string tr;
      pProp->Get(tr);
      if (tr == "+") {
         if (sequenceIndex_ < sentSequence_.size()) {
            double voltage = sentSequence_[sequenceIndex_];
            int ret = SetSignal(voltage);
            if (ret != DEVICE_OK)
               return ERR_IN_SEQUENCE;
            sequenceIndex_++;
            if (sequenceIndex_ >= sentSequence_.size()) {
               sequenceIndex_ = 0;
            }
         } else
         {
            return ERR_IN_SEQUENCE;
         }
      }
   }
   return DEVICE_OK;
}

int DemoDA::OnVoltage(MM::PropertyBase* pProp, MM::ActionType eAct)
{
   if (eAct == MM::BeforeGet)
   {
      double volts = 0.0;
      GetSignal(volts);
      pProp->Set(volts);
   }
   else if (eAct == MM::AfterSet)
   {
      double volts = 0.0;
      pProp->Get(volts);
      SetSignal(volts);
   }
   return DEVICE_OK;
}

int DemoDA::OnRealVoltage(MM::PropertyBase* pProp, MM::ActionType eAct)
{
   if (eAct == MM::BeforeGet)
   {
      pProp->Set(gatedVolts_);
   }
   return DEVICE_OK;
}

///////////////////////////////////////////////////////////////////////////////
///////////////////////////////////////////////////////////////////////////////
// CDemoAutoFocus implementation
// ~~~~~~~~~~~~~~~~~~~~~~~~~~~~~~
void DemoAutoFocus::GetName(char* name) const
{
   CDeviceUtils::CopyLimitedString(name, g_AutoFocusDeviceName);
}

int DemoAutoFocus::Initialize()
{
   DemoHub* pHub = static_cast<DemoHub*>(GetParentHub());
   if (pHub)
   {
      char hubLabel[MM::MaxStrLength];
      pHub->GetLabel(hubLabel);
      SetParentID(hubLabel); // for backward comp.
   }
   else
      LogMessage(NoHubError);

   if (initialized_)
      return DEVICE_OK;

   // set property list
   // -----------------

   // Name
   int ret = CreateStringProperty(MM::g_Keyword_Name, g_AutoFocusDeviceName, true);
   if (DEVICE_OK != ret)
      return ret;

   // Description
   ret = CreateStringProperty(MM::g_Keyword_Description, "Demo auto-focus adapter", true);
   if (DEVICE_OK != ret)
      return ret;

   running_ = false;   

   ret = UpdateStatus();
   if (ret != DEVICE_OK)
      return ret;

   initialized_ = true;

   return DEVICE_OK;
}

// End of CDemoAutofocus
//


///////////////////////////////////////////////////////////
// DemoGalvo
DemoGalvo::DemoGalvo() :
   demoCamera_(0),
   pfExpirationTime_(0),
   initialized_(false),
   busy_(false),
   illuminationState_(false),
   pointAndFire_(false),
   runROIS_(false),
   xRange_(10.0),
   yRange_(10.0),
   currentX_(0.0),
   currentY_(0.0),
   offsetX_(20),
   vMaxX_(10.0),
   offsetY_(15),
   vMaxY_(10.0),
   pulseTime_Us_(100000.0)
{
   // handwritten 5x5 gaussian kernel, no longer used
   /*
   unsigned short gaussianMask[5][5] = {
      {1, 4, 7, 4, 1},
      {4, 16, 26, 16, 4},
      {7, 26, 41, 26, 7},
      {4, 16, 26, 16, 4},
      {1, 4, 7, 4, 1}
   };
   */

}


DemoGalvo::~DemoGalvo() 
{
   Shutdown();
}

void DemoGalvo::GetName(char* pName) const
{
   CDeviceUtils::CopyLimitedString(pName, g_GalvoDeviceName);
}
int DemoGalvo::Initialize() 
{
   // generate Gaussian kernal
   // Size is determined in the header file
   int xSize = sizeof(gaussianMask_) / sizeof(gaussianMask_[0]);
   int ySize = sizeof(gaussianMask_[0]) / 2;
   for (int x = 0; x < xSize; x++)
   { 
      for (int y =0; y < ySize; y++) 
      {
         gaussianMask_[x][y] =(unsigned short) GaussValue(41, 0.5, 0.5, xSize / 2, ySize / 2, x, y);
      }
   }

   DemoHub* pHub = static_cast<DemoHub*>(GetParentHub());
   if (!pHub)
   {
      LogMessage(NoHubError);
   }
   else {
      char deviceName[MM::MaxStrLength];
      unsigned int deviceIterator = 0;
      for (;;)
      {
         GetLoadedDeviceOfType(MM::CameraDevice, deviceName, deviceIterator);
         if (0 < strlen(deviceName)) 
         {
            std::ostringstream os;
            os << "Galvo detected: " << deviceName;
            LogMessage(os.str().c_str());
            MM::Camera* camera = (MM::Camera*) GetDevice(deviceName);
            MM::Hub* cHub = GetCoreCallback()->GetParentHub(camera);
            if (cHub == pHub)
            {
               demoCamera_ = (CDemoCamera*) camera;
               demoCamera_->RegisterImgManipulatorCallBack(this);
               LogMessage("DemoGalvo registered as callback");
               break;
            }
         }
         else
         {
            LogMessage("Galvo detected no camera devices");
            break;
         }
         deviceIterator++;
      }
   }
   return DEVICE_OK;
}

int DemoGalvo::PointAndFire(double x, double y, double pulseTime_us) 
{
   SetPosition(x, y);
   MM::MMTime offset(pulseTime_us);
   pfExpirationTime_ = GetCurrentMMTime() + offset;
   pointAndFire_ = true;
   //std::ostringstream os;
   //os << "PointAndFire set galvo to : " << x << " - " << y;
   //LogMessage(os.str().c_str());
   return DEVICE_OK;
}

int DemoGalvo::SetSpotInterval(double pulseTime_Us) 
{
   pulseTime_Us_ = pulseTime_Us;
   return DEVICE_OK;
}

int DemoGalvo::SetPosition(double x, double y) 
{
   currentX_ = x;
   currentY_ = y;
   return DEVICE_OK;
}

int DemoGalvo::GetPosition(double& x, double& y) 
{
   x = currentX_;
   y = currentY_;
   return DEVICE_OK;
}

int DemoGalvo::SetIlluminationState(bool on) 
{
   illuminationState_ = on;
   return DEVICE_OK;
}

int DemoGalvo::AddPolygonVertex(int polygonIndex, double x, double y) 
{
   std::vector<PointD> vertex = vertices_[polygonIndex];
   vertices_[polygonIndex].push_back(PointD(x, y));
   //std::ostringstream os;
   //os << "Adding point to polygon " << polygonIndex << ", x: " << x  <<
   //   ", y: " << y;
   //LogMessage(os.str().c_str());

   return DEVICE_OK;
}

int DemoGalvo::DeletePolygons()
{
   vertices_.clear();
   return DEVICE_OK;
}

/**
 * This is to load the polygons into the device
 * Since we are virtual, there is nothing to do here
 */
int DemoGalvo::LoadPolygons()
{
   return DEVICE_OK;
}

int DemoGalvo::SetPolygonRepetitions(int /* repetitions */) 
{
   return DEVICE_OK;
}

int DemoGalvo::RunPolygons()
{
   std::ostringstream os;
   os << "# of polygons: " << vertices_.size() << std::endl;
   for (std::map<int, std::vector<PointD> >::iterator it = vertices_.begin();
         it != vertices_.end(); ++it)
   {
      os << "ROI " << it->first << " has " << it->second.size() << " points" << std::endl;
      // illuminate just the first point
      this->PointAndFire(it->second.at(0).x, it->second.at(0).y, pulseTime_Us_);
      CDeviceUtils::SleepMs(pulseTime_Us_ / 1000);
   }
   LogMessage(os.str().c_str());

   //runROIS_ = true;
   return DEVICE_OK;
}

int DemoGalvo::RunSequence()
{
   return DEVICE_OK;
}

int DemoGalvo::StopSequence() 
{
   return DEVICE_OK;
}

// What can this function be doing?
// A channel is never set, so how come we can return one????
// Documentation of the Galvo interface is severely lacking!!!!
int DemoGalvo::GetChannel (char* /* channelName */) 
{
   return DEVICE_OK;
}

double DemoGalvo::GetXRange()
{
   return xRange_;
}

double DemoGalvo::GetYRange()
{
   return yRange_;
}


/**
 * Callback function that will be called by DemoCamera everytime
 * a new image is generated.
 * We insert a Gaussian spot if the state of our device suggests to do so
 * The position of the spot is set by the relation defined in the function
 * GalvoToCameraPoint
 * Also will draw ROIs when requested 
 */
int DemoGalvo::ChangePixels(ImgBuffer& img) 
{
   if (!illuminationState_ && !pointAndFire_ && !runROIS_)
   {
      //std::ostringstream os;
      //os << "No action requested in ChangePixels";
      //LogMessage(os.str().c_str());
      return DEVICE_OK;
   }

   if (runROIS_)
   {
      // establish the bounding boxes around the ROIs in image coordinates
      std::vector<std::vector<Point> > bBoxes = std::vector<std::vector<
         Point> >();
      for (unsigned int i = 0; i < vertices_.size(); i++) {
         std::vector<Point> vertex;
         for (std::vector<PointD>::iterator it = vertices_[i].begin();
               it != vertices_[i].end(); ++it)
         {
            Point p = GalvoToCameraPoint(*it, img);
            vertex.push_back(p);
         }
         std::vector<Point> bBox;
         GetBoundingBox(vertex, bBox);
         bBoxes.push_back(bBox);
         //std::ostringstream os;
         //os << "BBox: " << bBox[0].x << ", " << bBox[0].y << ", " <<
         //  bBox[1].x << ", " << bBox[1].y;
         //LogMessage(os.str().c_str());
      }
      if (img.Depth() == 1)
      {
         const unsigned char highValue = 240;
         unsigned char* pBuf = (unsigned char*) const_cast<unsigned char*>(img.GetPixels());

         // now iterate through the image pixels and set high 
         // if they are within a bounding box
         for (unsigned int x = 0; x < img.Width(); x++)
         {
            for (unsigned int y = 0; y < img.Height(); y++)
            {
               bool inROI = false;
               for (unsigned int i = 0; i < bBoxes.size(); i++) 
               {
                  if (InBoundingBox(bBoxes[i], Point(x, y)))
                     inROI = true;
               }
               if (inROI)
               {
                  long count = y * img.Width() + x;
                  *(pBuf + count) = *(pBuf + count) + highValue;
               }
            }
         }
         img.SetPixels(pBuf);
      }
      else if (img.Depth() == 2)
      {
         const unsigned short highValue = 2048;
         unsigned short* pBuf = (unsigned short*) const_cast<unsigned char*>(img.GetPixels());

         // now iterate through the image pixels and set high 
         // if they are within a bounding box
         for (unsigned int x = 0; x < img.Width(); x++)
         {
            for (unsigned int y = 0; y < img.Height(); y++)
            {
               bool inROI = false;
               for (unsigned int i = 0; i < bBoxes.size(); i++) 
               {
                  if (InBoundingBox(bBoxes[i], Point(x, y)))
                     inROI = true;
               }
               if (inROI)
               {
                  long count = y * img.Width() + x;
                  *(pBuf + count) = *(pBuf + count) + highValue;
               }
            }
         }
         img.SetPixels(pBuf);
      }
      runROIS_ = false;
   } else
   {
      Point cp = GalvoToCameraPoint(PointD(currentX_, currentY_), img);
      int xPos = cp.x; int yPos = cp.y;

      std::ostringstream os;
      os << "XPos: " << xPos << ", YPos: " << yPos;
      LogMessage(os.str().c_str());
      int xSpotSize = sizeof(gaussianMask_) / sizeof(gaussianMask_[0]);
      int ySpotSize = sizeof(gaussianMask_[0]) / 2;

      if (xPos > xSpotSize && xPos < (int) (img.Width() - xSpotSize - 1)  && 
         yPos > ySpotSize && yPos < (int) (img.Height() - ySpotSize - 1) )
      {
         if (img.Depth() == 1)
         {
            unsigned char* pBuf = (unsigned char*) const_cast<unsigned char*>(img.GetPixels());
            for (int x = 0; x < xSpotSize; x++) 
            {
               for (int y = 0; y < ySpotSize; y++) 
               {
                  int w = xPos + x;
                  int h = yPos + y;
                  long count = h * img.Width() + w;
                  *(pBuf + count) = *(pBuf + count) + 5 * (unsigned char) gaussianMask_[x][y];
               }
            }
            img.SetPixels(pBuf);
         }
         else if (img.Depth() == 2)
         {
            unsigned short* pBuf = (unsigned short*) const_cast<unsigned char*>(img.GetPixels());
            for (int x = 0; x < xSpotSize; x++) 
            {
               for (int y = 0; y < ySpotSize; y++) 
               {
                  int w = xPos + x;
                  int h = yPos + y;
                  long count = h * img.Width() + w;
                  *(pBuf + count) = *(pBuf + count) + 30 * (unsigned short) gaussianMask_[x][y];
               }
            }
            img.SetPixels(pBuf);
         }
      }
      if (pointAndFire_)
      {
         if (GetCurrentMMTime() > pfExpirationTime_)
         {
            pointAndFire_ = false;
         }
      }
   }

   return DEVICE_OK;
}

/**
 * Function that converts between the Galvo and Camera coordinate system
 * There is a bit of a conundrum, since we do not know what ROI and binning were
 * used when calibration took place. Let's assume 1x binning and full frame 
 * (and hope that is the same full frame as the camera is set to now).
 * Note: ImgBuffer is not really needed as an input
 * Returns point in coordinates suitable for the given ImgBuffer
 * assuming that it has the ROI and binning as we get from the camera
 */
Point DemoGalvo::GalvoToCameraPoint(PointD galvoPoint, ImgBuffer& img)
{
   long width = img.Width();
   long height = img.Height();
   int binning = 1;
   unsigned x = 0, y = 0, xSize, ySize;
   if (demoCamera_ != 0) 
   {
      width = demoCamera_->GetCCDXSize();
      height = demoCamera_->GetCCDYSize();
      binning = demoCamera_->GetBinning();
      // Note: ROI is in units of binned pixels
      demoCamera_->GetROI(x, y, xSize, ySize);
   }
   // Get the position on the unbinned, full CCD
   int xPos = (int) ((double) offsetX_ + (double) (galvoPoint.x / vMaxX_) * 
                                 ((double) width - (double) offsetX_) );
   int yPos = (int) ((double) offsetY_ + (double) (galvoPoint.y / vMaxY_) * 
                                 ((double) height - (double) offsetY_));

   return Point( (xPos/binning) - x, (yPos/binning) -y);
}

/**
 * Utility function to calculate a 2D Gaussian
 * Used in the initialize function to get a 10x10 2D Gaussian
 */
double DemoGalvo::GaussValue(double amplitude, double sigmaX, double sigmaY, int muX, int muY, int x, int y)
{
   double factor = - ( ((double)(x - muX) * (double)(x - muX) / 2 * sigmaX * sigmaX) +
         (double)(y - muY) * (double)(y - muY) / 2 * sigmaY * sigmaY);

   double result = amplitude * exp(factor);
   std::ostringstream os;
   os << "x: " << x << ", y: " << y << ", value: " << result;
   LogMessage(os.str().c_str());
   return result;

}
/**
 * Returns the bounding box around the points defined in vertex
 * bBox is a vector with 2 points
 */
void DemoGalvo::GetBoundingBox(std::vector<Point>& vertex, std::vector<Point>& bBox)
{
   if (vertex.size() < 1)
   {
      return;
   }
   int minX = vertex[0].x;
   int maxX = minX;
   int minY = vertex[0].y;
   int maxY = minY;
   for (unsigned int i = 1; i < vertex.size(); i++)
   {
      if (vertex[i].x < minX)
         minX = vertex[i].x;
      if (vertex[i].x > maxX)
         maxX = vertex[i].x;
      if (vertex[i].y < minY)
         minY = vertex[i].y;
      if (vertex[i].y > maxY)
         maxY = vertex[i].y;
   }
   bBox.push_back(Point(minX, minY));
   bBox.push_back(Point(maxX, maxY));
}

/**
 * Determines whether the given point is in the boundingBox
 * boundingBox should have two members, one with the minimum x, y position,
 * the second with the maximum x, y positions
 */
bool DemoGalvo::InBoundingBox(std::vector<Point> boundingBox, Point testPoint)
{
   if (testPoint.x >= boundingBox[0].x && testPoint.x <= boundingBox[1].x &&
         testPoint.y >= boundingBox[0].y && testPoint.y <= boundingBox[1].y)
      return true;
   return false;
}

/**
 * Not used (yet), intent was to use this to determine whether 
 * a point is within the ROI, rather than drawing a bounding box
 */
bool DemoGalvo::PointInTriangle(Point p, Point p0, Point p1, Point p2)
{
    long s = (long) p0.y * p2.x - p0.x * p2.y + (p2.y - p0.y) * p.x + (p0.x - p2.x) * p.y;
    long t = (long) p0.x * p1.y - p0.y * p1.x + (p0.y - p1.y) * p.x + (p1.x - p0.x) * p.y;

    if ((s < 0) != (t < 0))
        return false;

    long A = (long) -p1.y * p2.x + p0.y * (p2.x - p1.x) + p0.x * (p1.y - p2.y) + p1.x * p2.y;
    if (A < 0.0)
    {
        s = -s;
        t = -t;
        A = -A;
    }
    return s > 0 && t > 0 && (s + t) < A;
}

////////// BEGINNING OF POORLY ORGANIZED CODE //////////////
//////////  CLEANUP NEEDED ////////////////////////////

int TransposeProcessor::Initialize()
{
   DemoHub* pHub = static_cast<DemoHub*>(GetParentHub());
   if (pHub)
   {
      char hubLabel[MM::MaxStrLength];
      pHub->GetLabel(hubLabel);
      SetParentID(hubLabel); // for backward comp.
   }
   else
      LogMessage(NoHubError);

   if( NULL != this->pTemp_)
   {
      free(pTemp_);
      pTemp_ = NULL;
      this->tempSize_ = 0;
   }
    CPropertyAction* pAct = new CPropertyAction (this, &TransposeProcessor::OnInPlaceAlgorithm);
   (void)CreateIntegerProperty("InPlaceAlgorithm", 0, false, pAct);
   return DEVICE_OK;
}

   // action interface
   // ----------------
int TransposeProcessor::OnInPlaceAlgorithm(MM::PropertyBase* pProp, MM::ActionType eAct)
{
   if (eAct == MM::BeforeGet)
   {
      pProp->Set(this->inPlace_?1L:0L);
   }
   else if (eAct == MM::AfterSet)
   {
      long ltmp;
      pProp->Get(ltmp);
      inPlace_ = (0==ltmp?false:true);
   }

   return DEVICE_OK;
}


int TransposeProcessor::Process(unsigned char *pBuffer, unsigned int width, unsigned int height, unsigned int byteDepth)
{
   int ret = DEVICE_OK;
   // 
   if( width != height)
      return DEVICE_NOT_SUPPORTED; // problem with tranposing non-square images is that the image buffer
   // will need to be modified by the image processor.
   if(busy_)
      return DEVICE_ERR;
 
   busy_ = true;

   if( inPlace_)
   {
      if(  sizeof(unsigned char) == byteDepth)
      {
         TransposeSquareInPlace( (unsigned char*)pBuffer, width);
      }
      else if( sizeof(unsigned short) == byteDepth)
      {
         TransposeSquareInPlace( (unsigned short*)pBuffer, width);
      }
      else if( sizeof(unsigned long) == byteDepth)
      {
         TransposeSquareInPlace( (unsigned long*)pBuffer, width);
      }
      else if( sizeof(unsigned long long) == byteDepth)
      {
         TransposeSquareInPlace( (unsigned long long*)pBuffer, width);
      }
      else 
      {
         ret = DEVICE_NOT_SUPPORTED;
      }
   }
   else
   {
      if( sizeof(unsigned char) == byteDepth)
      {
         ret = TransposeRectangleOutOfPlace( (unsigned char*)pBuffer, width, height);
      }
      else if( sizeof(unsigned short) == byteDepth)
      {
         ret = TransposeRectangleOutOfPlace( (unsigned short*)pBuffer, width, height);
      }
      else if( sizeof(unsigned long) == byteDepth)
      {
         ret = TransposeRectangleOutOfPlace( (unsigned long*)pBuffer, width, height);
      }
      else if( sizeof(unsigned long long) == byteDepth)
      {
         ret =  TransposeRectangleOutOfPlace( (unsigned long long*)pBuffer, width, height);
      }
      else
      {
         ret =  DEVICE_NOT_SUPPORTED;
      }
   }
   busy_ = false;

   return ret;
}




int ImageFlipY::Initialize()
{
    CPropertyAction* pAct = new CPropertyAction (this, &ImageFlipY::OnPerformanceTiming);
    (void)CreateFloatProperty("PeformanceTiming (microseconds)", 0, true, pAct);
   return DEVICE_OK;
}

   // action interface
   // ----------------
int ImageFlipY::OnPerformanceTiming(MM::PropertyBase* pProp, MM::ActionType eAct)
{

   if (eAct == MM::BeforeGet)
   {
      pProp->Set( performanceTiming_.getUsec());
   }
   else if (eAct == MM::AfterSet)
   {
      // -- it's ready only!
   }

   return DEVICE_OK;
}


int ImageFlipY::Process(unsigned char *pBuffer, unsigned int width, unsigned int height, unsigned int byteDepth)
{
   if(busy_)
      return DEVICE_ERR;

   int ret = DEVICE_OK;
 
   busy_ = true;
   performanceTiming_ = MM::MMTime(0.);
   MM::MMTime  s0 = GetCurrentMMTime();


   if( sizeof(unsigned char) == byteDepth)
   {
      ret = Flip( (unsigned char*)pBuffer, width, height);
   }
   else if( sizeof(unsigned short) == byteDepth)
   {
      ret = Flip( (unsigned short*)pBuffer, width, height);
   }
   else if( sizeof(unsigned long) == byteDepth)
   {
      ret = Flip( (unsigned long*)pBuffer, width, height);
   }
   else if( sizeof(unsigned long long) == byteDepth)
   {
      ret =  Flip( (unsigned long long*)pBuffer, width, height);
   }
   else
   {
      ret =  DEVICE_NOT_SUPPORTED;
   }

   performanceTiming_ = GetCurrentMMTime() - s0;
   busy_ = false;

   return ret;
}







///
int ImageFlipX::Initialize()
{
    CPropertyAction* pAct = new CPropertyAction (this, &ImageFlipX::OnPerformanceTiming);
    (void)CreateFloatProperty("PeformanceTiming (microseconds)", 0, true, pAct);
   return DEVICE_OK;
}

   // action interface
   // ----------------
int ImageFlipX::OnPerformanceTiming(MM::PropertyBase* pProp, MM::ActionType eAct)
{

   if (eAct == MM::BeforeGet)
   {
      pProp->Set( performanceTiming_.getUsec());
   }
   else if (eAct == MM::AfterSet)
   {
      // -- it's ready only!
   }

   return DEVICE_OK;
}


int ImageFlipX::Process(unsigned char *pBuffer, unsigned int width, unsigned int height, unsigned int byteDepth)
{
   if(busy_)
      return DEVICE_ERR;

   int ret = DEVICE_OK;
 
   busy_ = true;
   performanceTiming_ = MM::MMTime(0.);
   MM::MMTime  s0 = GetCurrentMMTime();


   if( sizeof(unsigned char) == byteDepth)
   {
      ret = Flip( (unsigned char*)pBuffer, width, height);
   }
   else if( sizeof(unsigned short) == byteDepth)
   {
      ret = Flip( (unsigned short*)pBuffer, width, height);
   }
   else if( sizeof(unsigned long) == byteDepth)
   {
      ret = Flip( (unsigned long*)pBuffer, width, height);
   }
   else if( sizeof(unsigned long long) == byteDepth)
   {
      ret =  Flip( (unsigned long long*)pBuffer, width, height);
   }
   else
   {
      ret =  DEVICE_NOT_SUPPORTED;
   }

   performanceTiming_ = GetCurrentMMTime() - s0;
   busy_ = false;

   return ret;
}

///
int MedianFilter::Initialize()
{
    CPropertyAction* pAct = new CPropertyAction (this, &MedianFilter::OnPerformanceTiming);
    (void)CreateFloatProperty("PeformanceTiming (microseconds)", 0, true, pAct);
    (void)CreateStringProperty("BEWARE", "THIS FILTER MODIFIES DATA, EACH PIXEL IS REPLACED BY 3X3 NEIGHBORHOOD MEDIAN", true);
   return DEVICE_OK;
}

   // action interface
   // ----------------
int MedianFilter::OnPerformanceTiming(MM::PropertyBase* pProp, MM::ActionType eAct)
{

   if (eAct == MM::BeforeGet)
   {
      pProp->Set( performanceTiming_.getUsec());
   }
   else if (eAct == MM::AfterSet)
   {
      // -- it's ready only!
   }

   return DEVICE_OK;
}


int MedianFilter::Process(unsigned char *pBuffer, unsigned int width, unsigned int height, unsigned int byteDepth)
{
   if(busy_)
      return DEVICE_ERR;

   int ret = DEVICE_OK;
 
   busy_ = true;
   performanceTiming_ = MM::MMTime(0.);
   MM::MMTime  s0 = GetCurrentMMTime();


   if( sizeof(unsigned char) == byteDepth)
   {
      ret = Filter( (unsigned char*)pBuffer, width, height);
   }
   else if( sizeof(unsigned short) == byteDepth)
   {
      ret = Filter( (unsigned short*)pBuffer, width, height);
   }
   else if( sizeof(unsigned long) == byteDepth)
   {
      ret = Filter( (unsigned long*)pBuffer, width, height);
   }
   else if( sizeof(unsigned long long) == byteDepth)
   {
      ret =  Filter( (unsigned long long*)pBuffer, width, height);
   }
   else
   {
      ret =  DEVICE_NOT_SUPPORTED;
   }

   performanceTiming_ = GetCurrentMMTime() - s0;
   busy_ = false;

   return ret;
}


int DemoHub::Initialize()
{
  	initialized_ = true;
 
	return DEVICE_OK;
}

int DemoHub::DetectInstalledDevices()
{  
   ClearInstalledDevices();

   // make sure this method is called before we look for available devices
   InitializeModuleData();

   char hubName[MM::MaxStrLength];
   GetName(hubName); // this device name
   for (unsigned i=0; i<GetNumberOfDevices(); i++)
   { 
      char deviceName[MM::MaxStrLength];
      bool success = GetDeviceName(i, deviceName, MM::MaxStrLength);
      if (success && (strcmp(hubName, deviceName) != 0))
      {
         MM::Device* pDev = CreateDevice(deviceName);
         AddInstalledDevice(pDev);
      }
   }
   return DEVICE_OK; 
}

void DemoHub::GetName(char* pName) const
{
   CDeviceUtils::CopyLimitedString(pName, g_HubDeviceName);
}<|MERGE_RESOLUTION|>--- conflicted
+++ resolved
@@ -33,20 +33,6 @@
 #include <iostream>
 #include <future>
 
-<<<<<<< HEAD
-=======
-#ifdef _WIN32
-#include <Windows.h>
-
-static NTSTATUS(__stdcall* NtDelayExecution)(BOOL Alertable, PLARGE_INTEGER DelayInterval) = (NTSTATUS(__stdcall*)(BOOL, PLARGE_INTEGER)) GetProcAddress(GetModuleHandle("ntdll.dll"), "NtDelayExecution");
-static NTSTATUS(__stdcall* ZwSetTimerResolution)(IN ULONG RequestedResolution, IN BOOLEAN Set, OUT PULONG ActualResolution) = (NTSTATUS(__stdcall*)(ULONG, BOOLEAN, PULONG)) GetProcAddress(GetModuleHandle("ntdll.dll"), "ZwSetTimerResolution");
-
-#endif
-
-
-
-using namespace std;
->>>>>>> f0853616
 const double CDemoCamera::nominalPixelSizeUm_ = 1.0;
 double g_IntensityFactor_ = 1.0;
 
@@ -4396,7 +4382,7 @@
       os << "ROI " << it->first << " has " << it->second.size() << " points" << std::endl;
       // illuminate just the first point
       this->PointAndFire(it->second.at(0).x, it->second.at(0).y, pulseTime_Us_);
-      CDeviceUtils::SleepMs(pulseTime_Us_ / 1000);
+      CDeviceUtils::SleepMs((long) (pulseTime_Us_ / 1000.0));
    }
    LogMessage(os.str().c_str());
 
